--- conflicted
+++ resolved
@@ -100,8 +100,6 @@
 
         reallocate(keyBuf, s1, 1.0);
         reallocate(valueBuf, s2, 1.0);
-<<<<<<< HEAD
-=======
     }
 
     template<class KeyType, class KeyBuf, class ValueBuf>
@@ -113,7 +111,6 @@
         sortByKeyGpu(first, last, ordering(), (KeyType*)rawPtr(keyBuf), (IndexType*)rawPtr(valueBuf));
         reallocate(keyBuf, s1, 1.0);
         reallocate(valueBuf, s2, 1.0);
->>>>>>> 9cb023d5
     }
 
     auto gatherFunc() const { return gatherGpuL; }
