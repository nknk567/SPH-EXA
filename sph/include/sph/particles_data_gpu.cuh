--- conflicted
+++ resolved
@@ -116,18 +116,10 @@
      * Name of each field as string for use e.g in HDF5 output. Order has to correspond to what's returned by data().
      */
     inline static constexpr std::array fieldNames{
-<<<<<<< HEAD
-        "x",   "y",       "z",     "x_m1",     "y_m1", "z_m1", "vx",    "vy",     "vz",         "rho",
-        "u",   "p",       "prho",  "tdpdTrho", "h",    "m",    "c",     "ax",     "ay",         "az",
-        "du", "du_m1", "c11",      "c12",  "c13",  "c22",   "c23",    "c33",        "mue",
-        "mui", "temp",    "cv",    "xm",       "kx",   "divv", "curlv", "alpha",  "gradh",      "keys",
-        "nc",  "dV11",    "dV12",  "dV13",     "dV22", "dV23", "dV33"};
-=======
         "x",     "y",        "z",    "x_m1", "y_m1", "z_m1", "vx",   "vy",   "vz",   "rho",   "u",    "p",
         "prho",  "tdpdTrho", "h",    "m",    "c",    "ax",   "ay",   "az",   "du",   "du_m1", "c11",  "c12",
         "c13",   "c22",      "c23",  "c33",  "mue",  "mui",  "temp", "cv",   "xm",   "kx",    "divv", "curlv",
         "alpha", "gradh",    "keys", "nc",   "dV11", "dV12", "dV13", "dV22", "dV23", "dV33",  "rung"};
->>>>>>> 2324d57e
 
     /*! @brief return a tuple of field references
      *
@@ -135,14 +127,9 @@
      */
     auto dataTuple()
     {
-<<<<<<< HEAD
-        auto ret = std::tie(x, y, z, x_m1, y_m1, z_m1, vx, vy, vz, rho, u, p, prho, tdpdTrho, h, m, c, ax, ay, az, du, du_m1, c11, c12, c13, c22, c23, c33, mue, mui, temp, cv, xm, kx, divv, curlv,
-                            alpha, gradh, keys, nc, dV11, dV12, dV13, dV22, dV23, dV33);
-=======
         auto ret = std::tie(x, y, z, x_m1, y_m1, z_m1, vx, vy, vz, rho, u, p, prho, tdpdTrho, h, m, c, ax, ay, az, du,
                             du_m1, c11, c12, c13, c22, c23, c33, mue, mui, temp, cv, xm, kx, divv, curlv, alpha, gradh,
                             keys, nc, dV11, dV12, dV13, dV22, dV23, dV33, rung);
->>>>>>> 2324d57e
 
         static_assert(std::tuple_size_v<decltype(ret)> == fieldNames.size());
         return ret;
