--- conflicted
+++ resolved
@@ -72,13 +72,8 @@
         tree_.update(init.data(), nNodes(init));
         nodeCounts_ = std::vector<unsigned>(nNodes(init), bucketSize_ - 1);
 
-<<<<<<< HEAD
-        reallocate(d_boundaryKeys_, numRanks_, 1.0);
-        reallocate(d_boundaryIndices_, numRanks_, 1.0);
-=======
         reallocate(d_boundaryKeys_, numRanks_ + 1, 1.0);
         reallocate(d_boundaryIndices_, numRanks_ + 1, 1.0);
->>>>>>> 4478482e
     }
 
     /*! @brief Update the global tree
