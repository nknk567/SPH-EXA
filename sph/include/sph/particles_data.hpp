--- conflicted
+++ resolved
@@ -248,17 +248,10 @@
      * Name of each field as string for use e.g in HDF5 output. Order has to correspond to what's returned by data().
      */
     inline static constexpr std::array fieldNames{
-<<<<<<< HEAD
-        "x",     "y",        "z",     "x_m1", "y_m1", "z_m1", "vx",   "vy",   "vz",   "rho",     "u",     "p",
-        "prho",  "tdpdTrho", "h",     "m",    "c",    "ax",   "ay",   "az",   "du",    "du_m1", "c11",
-        "c12",   "c13",      "c22",   "c23",  "c33",  "mue",  "mui",  "temp", "cv",   "xm",      "kx",    "divv",
-        "curlv", "alpha",    "gradh", "keys", "nc",   "dV11", "dV12", "dV13", "dV22", "dV23",    "dV33"};
-=======
         "x",     "y",        "z",    "x_m1", "y_m1", "z_m1", "vx",   "vy",   "vz",   "rho",   "u",    "p",
         "prho",  "tdpdTrho", "h",    "m",    "c",    "ax",   "ay",   "az",   "du",   "du_m1", "c11",  "c12",
         "c13",   "c22",      "c23",  "c33",  "mue",  "mui",  "temp", "cv",   "xm",   "kx",    "divv", "curlv",
         "alpha", "gradh",    "keys", "nc",   "dV11", "dV12", "dV13", "dV22", "dV23", "dV33",  "rung"};
->>>>>>> 2324d57e
 
     //! @brief dataset prefix to be prepended to fieldNames for structured output
     static const inline std::string prefix{};
@@ -272,14 +265,9 @@
      */
     auto dataTuple()
     {
-<<<<<<< HEAD
-        auto ret = std::tie(x, y, z, x_m1, y_m1, z_m1, vx, vy, vz, rho, u, p, prho, tdpdTrho, h, m, c, ax, ay, az, du, du_m1, c11, c12, c13, c22, c23, c33, mue, mui, temp, cv, xm, kx, divv, curlv,
-                            alpha, gradh, keys, nc, dV11, dV12, dV13, dV22, dV23, dV33);
-=======
         auto ret = std::tie(x, y, z, x_m1, y_m1, z_m1, vx, vy, vz, rho, u, p, prho, tdpdTrho, h, m, c, ax, ay, az, du,
                             du_m1, c11, c12, c13, c22, c23, c33, mue, mui, temp, cv, xm, kx, divv, curlv, alpha, gradh,
                             keys, nc, dV11, dV12, dV13, dV22, dV23, dV33, rung);
->>>>>>> 2324d57e
 #if defined(__clang__) || __GNUC__ > 11
         static_assert(std::tuple_size_v<decltype(ret)> == fieldNames.size());
 #endif
