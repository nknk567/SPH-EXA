--- conflicted
+++ resolved
@@ -77,16 +77,9 @@
     ParticlesData()                     = default;
     ParticlesData(const ParticlesData&) = delete;
 
-<<<<<<< HEAD
-
-
-    KeyType iteration{1};
-    KeyType numParticlesGlobal;
-
-=======
+
     uint64_t iteration{1};
     uint64_t numParticlesGlobal;
->>>>>>> 303dd381
 
     //! @brief default mean desired number of neighbors per particle, can be overriden per test case or input file
     unsigned ng0{100};
