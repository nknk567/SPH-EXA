/*
 * MIT License
 *
 * Copyright (c) 2021 CSCS, ETH Zurich
 *               2021 University of Basel
 *
 * Permission is hereby granted, free of charge, to any person obtaining a copy
 * of this software and associated documentation files (the "Software"), to deal
 * in the Software without restriction, including without limitation the rights
 * to use, copy, modify, merge, publish, distribute, sublicense, and/or sell
 * copies of the Software, and to permit persons to whom the Software is
 * furnished to do so, subject to the following conditions:
 *
 * The above copyright notice and this permission notice shall be included in all
 * copies or substantial portions of the Software.
 *
 * THE SOFTWARE IS PROVIDED "AS IS", WITHOUT WARRANTY OF ANY KIND, EXPRESS OR
 * IMPLIED, INCLUDING BUT NOT LIMITED TO THE WARRANTIES OF MERCHANTABILITY,
 * FITNESS FOR A PARTICULAR PURPOSE AND NONINFRINGEMENT. IN NO EVENT SHALL THE
 * AUTHORS OR COPYRIGHT HOLDERS BE LIABLE FOR ANY CLAIM, DAMAGES OR OTHER
 * LIABILITY, WHETHER IN AN ACTION OF CONTRACT, TORT OR OTHERWISE, ARISING FROM,
 * OUT OF OR IN CONNECTION WITH THE SOFTWARE OR THE USE OR OTHER DEALINGS IN THE
 * SOFTWARE.
 */

/*! @file
 * @brief Select a simulation initializer based on user input choice
 *
 * @author Sebastian Keller <sebastian.f.keller@gmail.com>
 */

#pragma once

#include <filesystem>
#include <map>

#include "io/arg_parser.hpp"
#include "isim_init.hpp"
<<<<<<< HEAD
#include "sedov_init.hpp"
#include "evrard_init.hpp"
#include "file_init.hpp"
#include "isobaric_cube_init.hpp"
#include "kelvin_helmholtz_init.hpp"
#include "noh_init.hpp"
#include "turbulence_init.hpp"
#include "wind_shock_init.hpp"
#ifdef SPH_EXA_HAVE_GRACKLE
#include "evrard_cooling_init.hpp"
#include "cloud_init.hpp"
#endif
=======
>>>>>>> abe6aece

namespace sphexa
{

template<class Dataset>
std::unique_ptr<ISimInitializer<Dataset>> initializerFactory(std::string testCase, std::string glassBlock,
                                                             IFileReader* reader)
{
    std::string testNamedBase = strBeforeSign(testCase, ":");
    std::string settingsFile  = strAfterSign(testCase, ":");

    if (testNamedBase == "sedov")
    {
        if (glassBlock.empty()) { return SimInitializers<Dataset>::makeSedovGrid(); }
        else { return SimInitializers<Dataset>::makeSedovGlass(glassBlock, settingsFile, reader); }
    }
    if (testNamedBase == "noh")
    {
        if (glassBlock.empty()) { throw std::runtime_error("need a valid glass block for Noh implosion\n"); }
        return SimInitializers<Dataset>::makeNoh(glassBlock, settingsFile, reader);
    }
    if (testNamedBase == "gresho-chan")
    {
        if (glassBlock.empty()) { throw std::runtime_error("need a valid glass block for Gresho-Chan\n"); }
        return SimInitializers<Dataset>::makeGreshoChan(glassBlock, settingsFile, reader);
    }
    if (testNamedBase == "isobaric-cube")
    {
        if (glassBlock.empty()) { throw std::runtime_error("need a valid glass block for isobaric cube\n"); }
        return SimInitializers<Dataset>::makeIsobaricCube(glassBlock, settingsFile, reader);
    }
    if (testNamedBase == "wind-shock")
    {
        if (glassBlock.empty()) { throw std::runtime_error("need a valid glass block for Wind shock\n"); }
        return SimInitializers<Dataset>::makeWindShock(glassBlock, settingsFile, reader);
    }
    if (testNamedBase == "evrard")
    {
        if (glassBlock.empty()) { throw std::runtime_error("need a valid glass block for evrard\n"); }
        return SimInitializers<Dataset>::makeEvrard(glassBlock, settingsFile, reader);
    }
    if (testNamedBase == "turbulence")
    {
        if (glassBlock.empty()) { throw std::runtime_error("need a valid glass block for turbulence test\n"); }
        else { return SimInitializers<Dataset>::makeTurbulence(glassBlock, settingsFile, reader); }
    }
    if (testNamedBase == "kelvin-helmholtz")
    {
        if (glassBlock.empty()) { throw std::runtime_error("need a valid glass block for Kelvin-Helmholtz test\n"); }
        else { return SimInitializers<Dataset>::makeKelvinHelmholtz(glassBlock, settingsFile, reader); }
    }
    if (testCase == "evrard-cooling")
    {
        if (glassBlock.empty()) { throw std::runtime_error("need a valid glass block for evrard-cooling\n"); }
        return SimInitializers<Dataset>::makeEvrardCooling(glassBlock, settingsFile, reader);
    }
<<<<<<< HEAD
    if (testCase == "cloud")
    {
        if (glassBlock.empty()) { throw std::runtime_error("need a valid glass block for evrard\n"); }
        return std::make_unique<CloudGlassSphere<Dataset>>(glassBlock, settingsFile, reader);
    }
#endif
=======
>>>>>>> abe6aece
    if (std::filesystem::exists(strBeforeSign(testCase, ":")))
    {
        return SimInitializers<Dataset>::makeFile(strBeforeSign(testCase, ":"), numberAfterSign(testCase, ":"), reader);
    }
    if (std::filesystem::exists(strBeforeSign(testCase, ",")))
    {
        return SimInitializers<Dataset>::makeFileSplit(strBeforeSign(testCase, ","), numberAfterSign(testCase, ","),
                                                       reader);
    }

    auto msg = "supplied value of --init " + (testCase.empty() ? "[empty string]" : "(\"" + testCase + "\")") +
               " is not a usable file or supported test case\n";
    if (reader->rank() == 0) { std::cout << msg; }
    MPI_Abort(MPI_COMM_WORLD, 1);

    return std::unique_ptr<ISimInitializer<Dataset>>{};
}

} // namespace sphexa<|MERGE_RESOLUTION|>--- conflicted
+++ resolved
@@ -36,21 +36,6 @@
 
 #include "io/arg_parser.hpp"
 #include "isim_init.hpp"
-<<<<<<< HEAD
-#include "sedov_init.hpp"
-#include "evrard_init.hpp"
-#include "file_init.hpp"
-#include "isobaric_cube_init.hpp"
-#include "kelvin_helmholtz_init.hpp"
-#include "noh_init.hpp"
-#include "turbulence_init.hpp"
-#include "wind_shock_init.hpp"
-#ifdef SPH_EXA_HAVE_GRACKLE
-#include "evrard_cooling_init.hpp"
-#include "cloud_init.hpp"
-#endif
-=======
->>>>>>> abe6aece
 
 namespace sphexa
 {
@@ -107,15 +92,14 @@
         if (glassBlock.empty()) { throw std::runtime_error("need a valid glass block for evrard-cooling\n"); }
         return SimInitializers<Dataset>::makeEvrardCooling(glassBlock, settingsFile, reader);
     }
-<<<<<<< HEAD
     if (testCase == "cloud")
     {
-        if (glassBlock.empty()) { throw std::runtime_error("need a valid glass block for evrard\n"); }
-        return std::make_unique<CloudGlassSphere<Dataset>>(glassBlock, settingsFile, reader);
+        if (glassBlock.empty()) { throw std::runtime_error("need a valid glass block for cloud\n"); }
+        return SimInitializers<Dataset>::makeHydrostaticCloud(glassBlock, settingsFile, reader);
+
+        //return std::make_unique<CloudGlassSphere<Dataset>>(glassBlock, settingsFile, reader);
     }
-#endif
-=======
->>>>>>> abe6aece
+
     if (std::filesystem::exists(strBeforeSign(testCase, ":")))
     {
         return SimInitializers<Dataset>::makeFile(strBeforeSign(testCase, ":"), numberAfterSign(testCase, ":"), reader);
