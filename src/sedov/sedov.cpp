#include <iostream>
#include <fstream>
#include <string>
#include <vector>

// hard code MPI for now
#ifndef USE_MPI
#define USE_MPI
#endif

#include "cstone/domain/domain.hpp"
#include "sphexa.hpp"
#include "sph/findNeighborsSfc.hpp"
#include "tests/test_file_writer.hpp"
#include "propagator.hpp"
#include "insitu_viz.h"

#include "SedovDataGenerator.hpp"

using namespace cstone;
using namespace sphexa;
using namespace sphexa::sph;

void printHelp(char* binName, int rank);

int main(int argc, char** argv)
{
    const int rank = initAndGetRankId();
    const ArgParser parser(argc, argv);

    if (parser.exists("-h") || parser.exists("--h") || parser.exists("-help") || parser.exists("--help"))
    {
        printHelp(argv[0], rank);
        return exitSuccess();
    }

    const size_t cubeSide = parser.getInt("-n", 50);
    const size_t maxStep = parser.getInt("-s", 200);
    const int writeFrequency = parser.getInt("-w", -1);
    const bool quiet = parser.exists("--quiet");
    const std::string outDirectory = parser.getString("--outDir");

    std::ofstream nullOutput("/dev/null");
    std::ostream& output = quiet ? nullOutput : std::cout;

    using Real = double;
    using KeyType = uint64_t;
    using Dataset = ParticlesData<Real, KeyType>;

    const IFileWriter<Dataset>& fileWriter = TestMPIFileWriter<Dataset>();

    auto d = SedovDataGenerator<Real, KeyType>::generate(cubeSide);

    if (d.rank == 0) std::cout << "Data generated." << std::endl;

    MasterProcessTimer totalTimer(output, d.rank);

    std::ofstream constantsFile(outDirectory + "constants_sedov.txt");

    size_t bucketSizeFocus = 64;
    // we want about 100 global nodes per rank to decompose the domain with +-1% accuracy
    size_t bucketSize = std::max(bucketSizeFocus, d.n / (100 * d.nrank));

    double radius = SedovDataGenerator<Real, KeyType>::r1;
    Box<Real> box(-radius, radius, true);

    float theta = 1.0;

    #ifdef USE_CUDA
    Domain<KeyType, Real, CudaTag> domain(rank, d.nrank, bucketSize, bucketSizeFocus, theta, box);
    #else
    Domain<KeyType, Real> domain(rank, d.nrank, bucketSize, bucketSizeFocus, theta, box);
    #endif

    if (d.rank == 0) std::cout << "Domain created." << std::endl;

    domain.sync(
        d.codes, d.x, d.y, d.z, d.h, d.m, d.mui, d.u, d.vx, d.vy, d.vz, d.x_m1, d.y_m1, d.z_m1, d.du_m1, d.dt_m1);

    if (d.rank == 0) std::cout << "Domain synchronized, nLocalParticles " << d.x.size() << std::endl;

    viz::init_catalyst(argc, argv);
    viz::init_ascent(d, domain.startIndex());

    const size_t nTasks = 64;
    const size_t ngmax  = 150;
    const size_t ng0    = 100;

    Propagator propagator(nTasks, ngmax, ng0, output, d.rank);

    if (d.rank == 0) std::cout << "Starting main loop." << std::endl;

    totalTimer.start();
    for (d.iteration = 0; d.iteration <= maxStep; d.iteration++)
    {
        propagator.hydroStep(domain, d);

        Printer::printConstants(d.iteration, d.ttot, d.minDt, d.etot, d.ecin, d.eint, d.egrav, constantsFile);

        if ((writeFrequency > 0 && d.iteration % writeFrequency == 0) || writeFrequency == 0)
        {
            #ifdef SPH_EXA_HAVE_H5PART
            fileWriter.dumpParticleDataToH5File(
                d, domain.startIndex(), domain.endIndex(), outDirectory + "dump_sedov.h5part");
<<<<<<< HEAD
#else
            fileWriter.dumpParticleDataToAsciiFile(
                d, domain.startIndex(), domain.endIndex(), outDirectory + "dump_sedov" + std::to_string(d.iteration) + ".txt");
#endif
=======
            #else
            fileWriter.dumpParticleDataToAsciiFile(d,
                                                   domain.startIndex(),
                                                   domain.endIndex(),
                                                   outDirectory + "dump_sedov" + std::to_string(d.iteration) + ".txt");
            #endif
>>>>>>> 7ea13dce
        }

        if (d.iteration % 5 == 0) { viz::execute(d, domain.startIndex(), domain.endIndex()); }
    }

    totalTimer.step("Total execution time of " + std::to_string(maxStep) + " iterations of Sedov");

    constantsFile.close();
    viz::finalize();
    return exitSuccess();
}

void printHelp(char* name, int rank)
{
    if (rank == 0)
    {
        printf("\nUsage:\n\n");
        printf("%s [OPTIONS]\n", name);
        printf("\nWhere possible options are:\n\n");

        printf("\t-n NUM \t\t\t NUM^3 Number of particles [50]\n");
        printf("\t-s NUM \t\t\t NUM Number of iterations (time-steps) [200]\n\n");

        printf("\t-w NUM \t\t\t Dump particles data every NUM iterations (time-steps) [-1]\n\n");

        printf("\t--quiet \t\t Don't print anything to stdout [false]\n\n");

        printf("\t--outDir PATH \t\t Path to directory where output will be saved [./].\
                    \n\t\t\t\t Note that directory must exist and be provided with ending slash.\
                    \n\t\t\t\t Example: --outDir /home/user/folderToSaveOutputFiles/\n");

        printf("\nFor example:\n");
        printf("\t$ %s -n 50 -s 200 -w 10 --outDir ./bin/\n\n", name);
    }
}<|MERGE_RESOLUTION|>--- conflicted
+++ resolved
@@ -99,22 +99,13 @@
 
         if ((writeFrequency > 0 && d.iteration % writeFrequency == 0) || writeFrequency == 0)
         {
-            #ifdef SPH_EXA_HAVE_H5PART
+#ifdef SPH_EXA_HAVE_H5PART
             fileWriter.dumpParticleDataToH5File(
                 d, domain.startIndex(), domain.endIndex(), outDirectory + "dump_sedov.h5part");
-<<<<<<< HEAD
 #else
             fileWriter.dumpParticleDataToAsciiFile(
                 d, domain.startIndex(), domain.endIndex(), outDirectory + "dump_sedov" + std::to_string(d.iteration) + ".txt");
 #endif
-=======
-            #else
-            fileWriter.dumpParticleDataToAsciiFile(d,
-                                                   domain.startIndex(),
-                                                   domain.endIndex(),
-                                                   outDirectory + "dump_sedov" + std::to_string(d.iteration) + ".txt");
-            #endif
->>>>>>> 7ea13dce
         }
 
         if (d.iteration % 5 == 0) { viz::execute(d, domain.startIndex(), domain.endIndex()); }
