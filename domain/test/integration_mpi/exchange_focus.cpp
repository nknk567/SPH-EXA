/*
 * MIT License
 *
 * Copyright (c) 2021 CSCS, ETH Zurich
 *               2021 University of Basel
 *
 * Permission is hereby granted, free of charge, to any person obtaining a copy
 * of this software and associated documentation files (the "Software"), to deal
 * in the Software without restriction, including without limitation the rights
 * to use, copy, modify, merge, publish, distribute, sublicense, and/or sell
 * copies of the Software, and to permit persons to whom the Software is
 * furnished to do so, subject to the following conditions:
 *
 * The above copyright notice and this permission notice shall be included in all
 * copies or substantial portions of the Software.
 *
 * THE SOFTWARE IS PROVIDED "AS IS", WITHOUT WARRANTY OF ANY KIND, EXPRESS OR
 * IMPLIED, INCLUDING BUT NOT LIMITED TO THE WARRANTIES OF MERCHANTABILITY,
 * FITNESS FOR A PARTICULAR PURPOSE AND NONINFRINGEMENT. IN NO EVENT SHALL THE
 * AUTHORS OR COPYRIGHT HOLDERS BE LIABLE FOR ANY CLAIM, DAMAGES OR OTHER
 * LIABILITY, WHETHER IN AN ACTION OF CONTRACT, TORT OR OTHERWISE, ARISING FROM,
 * OUT OF OR IN CONNECTION WITH THE SOFTWARE OR THE USE OR OTHER DEALINGS IN THE
 * SOFTWARE.
 */

/*! @file
 * @brief Focus exchange test
 *
 * @author Sebastian Keller <sebastian.f.keller@gmail.com>
 */

#include <gtest/gtest.h>

#include "cstone/focus/exchange_focus.hpp"
#include "cstone/tree/cs_util.hpp"

using namespace cstone;

/*! @brief irregular treelet exchange with 2 ranks
 *
 * In this test, each rank has a regular level-3 grid in its assigned half
 * of the cube with 512/2 = 256 elements. Outside the assigned area,
 * the tree structure is irregular.
 */
template<class KeyType>
void exchangeFocusIrregular(int myRank, int numRanks)
{
    std::vector<KeyType> treeLeavesRef[numRanks], treeLeavesInitial[numRanks];
    std::vector<int> peers;
    std::vector<IndexPair<TreeNodeIndex>> peerFocusIndices(numRanks);

    // create reference trees
    {
        OctreeMaker<KeyType> octreeMaker;
        octreeMaker.divide();
        // regular level-3 grid in the half cube with x = 0...0.5
        for (int i = 0; i < 4; ++i)
        {
            octreeMaker.divide(i);
            for (int j = 0; j < 8; ++j)
            {
                octreeMaker.divide(i, j);
            }
        }
        // finer resolution at one location outside the regular grid + cells that don't exist on rank 1
        octreeMaker.divide(7).divide(7, 0);
        treeLeavesRef[0] = octreeMaker.makeTree();
        octreeMaker.divide(7, 0, 3);
        treeLeavesInitial[0] = octreeMaker.makeTree();
        EXPECT_EQ(treeLeavesRef[0].size() + 7, treeLeavesInitial[0].size());
    }
    {
        OctreeMaker<KeyType> octreeMaker;
        octreeMaker.divide();
        // regular level-3 grid in the half cube with x = 0.5...1
        for (int i = 4; i < 8; ++i)
        {
            octreeMaker.divide(i);
            for (int j = 0; j < 8; ++j)
            {
                octreeMaker.divide(i, j);
            }
        }
        // finer resolution at one location outside the regular grid
        octreeMaker.divide(1).divide(1, 6);
        treeLeavesRef[1]     = octreeMaker.makeTree();
        treeLeavesInitial[1] = treeLeavesRef[1];
    }

    std::vector<KeyType> treeLeaves = treeLeavesInitial[myRank];

    OctreeData<KeyType, CpuTag> octree;
    octree.resize(nNodes(treeLeaves));
    updateInternalTree<KeyType>(treeLeaves, octree.data());

    if (myRank == 0)
    {
        peers.push_back(1);
        TreeNodeIndex peerStartIdx =
            std::lower_bound(begin(treeLeaves), end(treeLeaves), codeFromIndices<KeyType>({4})) - begin(treeLeaves);
        peerFocusIndices[1] = TreeIndexPair(peerStartIdx, nNodes(treeLeaves));
    }
    else
    {
        peers.push_back(0);
        TreeNodeIndex peerEndIdx =
            std::lower_bound(begin(treeLeaves), end(treeLeaves), codeFromIndices<KeyType>({4})) - begin(treeLeaves);
        peerFocusIndices[0] = TreeIndexPair(0, peerEndIdx);
    }

    std::vector<std::vector<KeyType>> treelets(numRanks);
    std::vector<std::vector<TreeNodeIndex>> treeletIdx(numRanks);
    syncTreelets(peers, peerFocusIndices, octree, treeLeaves, treelets, treeletIdx);
<<<<<<< HEAD
=======
    indexTreelets<KeyType>(peers, octree.prefixes, octree.levelRange, treelets, treeletIdx);
>>>>>>> 9cb023d5

    if (myRank == 0)
    {
        KeyType boundary = decodePlaceholderBit(KeyType(014));
        EXPECT_EQ(treeletIdx[1].size(), findNodeAbove(treeLeavesRef[1].data(), nNodes(treeLeavesRef[1]), boundary));
        // check that rank 0's interior tree matches the exterior tree of rank 1
        for (size_t i = 0; i < treeletIdx[1].size(); ++i)
        {
            KeyType tlKey = octree.prefixes[treeletIdx[1][i]];
            EXPECT_EQ(tlKey, encodePlaceholderBit2K(treeLeavesRef[1][i], treeLeavesRef[1][i + 1]));
        }
    }
    else
    {
        TreeNodeIndex peerStartIdx =
            std::lower_bound(begin(treeLeavesRef[0]), end(treeLeavesRef[0]), codeFromIndices<KeyType>({4})) -
            begin(treeLeavesRef[0]);

        TreeNodeIndex numNodesExtTreeRank0 = nNodes(treeLeavesRef[0]) - peerStartIdx;
        // size of rank 0's exterior tree should match interior treelet size on rank 1
        EXPECT_EQ(numNodesExtTreeRank0, treeletIdx[0].size());

        for (size_t i = 0; i < treeletIdx[0].size(); ++i)
        {
            const KeyType* refTree = &treeLeavesRef[0][peerStartIdx];
            KeyType tlKey          = octree.prefixes[treeletIdx[0][i]];
            EXPECT_EQ(tlKey, encodePlaceholderBit2K(refTree[i], refTree[i + 1]));
        }
    }
}

TEST(PeerExchange, irregularTree)
{
    int rank = 0, numRanks = 0;
    MPI_Comm_rank(MPI_COMM_WORLD, &rank);
    MPI_Comm_size(MPI_COMM_WORLD, &numRanks);

    constexpr int thisExampleRanks = 2;

    if (numRanks != thisExampleRanks) throw std::runtime_error("this test needs 2 ranks\n");

    exchangeFocusIrregular<unsigned>(rank, numRanks);
    exchangeFocusIrregular<uint64_t>(rank, numRanks);
}

TEST(PeerExchange, arrayWrap)
{
    int rank = 0, numRanks = 0;
    MPI_Comm_rank(MPI_COMM_WORLD, &rank);
    MPI_Comm_size(MPI_COMM_WORLD, &numRanks);

    using Vec = util::array<uint64_t, 4>;

    if (rank == 0)
    {
        std::vector<Vec> buffer{{0, 1, 2, 3}, {4, 5, 6, 7}, {8, 9, 10, 11}};

        std::vector<MPI_Request> requests;
        mpiSendAsync(buffer.data(), buffer.size(), 1, 0, requests);
        MPI_Waitall(int(requests.size()), requests.data(), MPI_STATUS_IGNORE);
    }
    if (rank == 1)
    {
        std::vector<Vec> buffer(3);
        mpiRecvSync(buffer.data(), buffer.size(), 0, 0, MPI_STATUS_IGNORE);

        std::vector<Vec> reference{{0, 1, 2, 3}, {4, 5, 6, 7}, {8, 9, 10, 11}};
        EXPECT_EQ(buffer, reference);
    }
}<|MERGE_RESOLUTION|>--- conflicted
+++ resolved
@@ -111,10 +111,7 @@
     std::vector<std::vector<KeyType>> treelets(numRanks);
     std::vector<std::vector<TreeNodeIndex>> treeletIdx(numRanks);
     syncTreelets(peers, peerFocusIndices, octree, treeLeaves, treelets, treeletIdx);
-<<<<<<< HEAD
-=======
     indexTreelets<KeyType>(peers, octree.prefixes, octree.levelRange, treelets, treeletIdx);
->>>>>>> 9cb023d5
 
     if (myRank == 0)
     {
