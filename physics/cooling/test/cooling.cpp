
#include <iostream>
#include <vector>
#include <cmath>
#include "gtest/gtest.h"

#include "cooling/cooler.hpp"
#include "cooling/chemistry_data.hpp"
#include "cooling/cooler_impl.hpp"
#include "cooling/cooler_task.hpp"

#include "cstone/fields/field_get.hpp"
#include "io/ifile_io.hpp"

#include "init/settings.hpp"

TEST(cooling_grackle, testCoolParticles)
{
    using Real = double;

    constexpr Real density_units = 1.67e-24;
    constexpr Real time_units    = 1.0e12;
    constexpr Real length_units  = 1.0;

    // constexpr Real GCGS = 6.674e-8;

    constexpr Real density_units_c = 1. / (time_units * time_units);
    // EXPECT_NEAR(density_units, density_units_c, 1e-26);
    printf("density units: %g\t%g\n", density_units, density_units_c);
    constexpr double MSOLG = 1.989e33;
    const double     KPCCM = 3.086e21;

    const Real mass_unit = std::pow(length_units, 3.0) * density_units / MSOLG;

    cooling::Cooler<Real> cd;

    std::map<std::string, double> grackleOptions;
    grackleOptions["cooling::m_code_in_ms"]           = mass_unit;
    grackleOptions["cooling::l_code_in_kpc"]          = 1. / KPCCM;
    grackleOptions["cooling::use_grackle"]            = 1;
    grackleOptions["cooling::with_radiative_cooling"] = 1;
    grackleOptions["cooling::primordial_chemistry"]   = 3;
    grackleOptions["cooling::dust_chemistry"]         = 1;
    grackleOptions["cooling::UVbackground"]           = 1;
    grackleOptions["cooling::metal_cooling"]          = 1;

<<<<<<< HEAD

    sphexa::BuiltinWriter attributeSetter(grackleOptions);
    cd.loadOrStoreAttributes(&attributeSetter);
=======
    sphexa::BuiltinWriter extractor(grackleOptions);
    cd.loadOrStoreAttributes(&extractor);
>>>>>>> abe6aece

    cd.init(0, time_units);

    constexpr Real tiny_number = 1.e-20;
    constexpr Real dt          = 3.15e7 * 1e6; // grackle_units.time_units;
    constexpr Real mh          = 1.67262171e-24;
    constexpr Real kboltz      = 1.3806504e-16;

    auto rho = std::vector<float>{1.1, 1.0};
    /*Real temperature_units =
            mh *
            pow(cd.get_global_values().units.a_units * cd.get_global_values().units.length_units /
       cd.get_global_values().units.time_units, 2.) / kboltz;*/

    Real temperature_units = mh * std::pow(length_units / time_units, 2.) / kboltz;

    auto u                        = std::vector<Real>{1000. / temperature_units, 1000. / temperature_units};
    auto HI_fraction              = std::vector<Real>{0.76, 0.76};
    auto HII_fraction             = std::vector<Real>{tiny_number, tiny_number};
    auto HM_fraction              = std::vector<Real>{tiny_number, tiny_number};
    auto HeI_fraction             = std::vector<Real>{0.24, 0.24};
    auto HeII_fraction            = std::vector<Real>{tiny_number, tiny_number};
    auto HeIII_fraction           = std::vector<Real>{tiny_number, tiny_number};
    auto H2I_fraction             = std::vector<Real>{tiny_number, tiny_number};
    auto H2II_fraction            = std::vector<Real>{tiny_number, tiny_number};
    auto DI_fraction              = std::vector<Real>{2.0 * 3.4e-5, 2.0 * 3.4e-5};
    auto DII_fraction             = std::vector<Real>{tiny_number, tiny_number};
    auto HDI_fraction             = std::vector<Real>{tiny_number, tiny_number};
    auto e_fraction               = std::vector<Real>{tiny_number, tiny_number};
    auto metal_fraction           = std::vector<Real>{0.01295, 0.01295};
    auto volumetric_heating_rate  = std::vector<Real>{0., 0.};
    auto specific_heating_rate    = std::vector<Real>{0., 0.};
    auto RT_heating_rate          = std::vector<Real>{0., 0.};
    auto RT_HI_ionization_rate    = std::vector<Real>{0., 0.};
    auto RT_HeI_ionization_rate   = std::vector<Real>{0., 0.};
    auto RT_HeII_ionization_rate  = std::vector<Real>{0., 0.};
    auto RT_H2_dissociation_rate  = std::vector<Real>{0., 0.};
    auto H2_self_shielding_length = std::vector<Real>{0., 0.};

    std::cout << HI_fraction[0] << std::endl;
    std::cout << HeI_fraction[0] << std::endl;
    std::cout << metal_fraction[0] << std::endl;

    auto grData =
        std::tie(HI_fraction, HII_fraction, HM_fraction, HeI_fraction, HeII_fraction, HeIII_fraction, H2I_fraction,
                 H2II_fraction, DI_fraction, DII_fraction, HDI_fraction, e_fraction, metal_fraction,
                 volumetric_heating_rate, specific_heating_rate, RT_heating_rate, RT_HI_ionization_rate,
                 RT_HeI_ionization_rate, RT_HeII_ionization_rate, RT_H2_dissociation_rate, H2_self_shielding_length);

    std::vector<Real> du(2);
    cd.cool_particles(dt / time_units, rho.data(), u.data(), cstone::getPointers(grData, 0), du.data(), 0, 2);

    std::cout << HI_fraction[0] << std::endl;
    std::cout << HI_fraction[1] << std::endl;

    EXPECT_NEAR(HI_fraction[0], 0.640295, 1e-6);
    EXPECT_NEAR(HI_fraction[1], 0.630705, 1e-6);
    u[1] = u[1] + (dt / time_units) * du[1];
    EXPECT_NEAR(u[1], 2.95159e+35, 1e30);
}

// This test just produces a table of cooling values for different choices of rho and u
TEST(cooling_grackle2, test2)
{
    // Path where to write the table
    const std::string writePath{"sphexa_cooling_test.txt"};

    using Real = double;
    cooling::Cooler<Real>         cd;
    std::map<std::string, double> grackleOptions;
    grackleOptions["cooling::m_code_in_ms"]           = 1e16;
    grackleOptions["cooling::l_code_in_kpc"]          = 46400;
    grackleOptions["cooling::use_grackle"]            = 1;
    grackleOptions["cooling::with_radiative_cooling"] = 1;
    grackleOptions["cooling::primordial_chemistry"]   = 1;
    grackleOptions["cooling::dust_chemistry"]         = 0;
    grackleOptions["cooling::UVbackground"]           = 0;
    grackleOptions["cooling::metal_cooling"]          = 0;

    sphexa::BuiltinWriter attributeSetter(grackleOptions);
    cd.loadOrStoreAttributes(&attributeSetter);
    cd.init(0);

    constexpr Real tiny_number = 1.e-20;
    constexpr Real dt          = 0.01; // grackle_units.time_units;

    size_t n_rho       = 100;
    size_t n_u         = 100;
    Real   rho_min_log = -2;
    Real   rho_max_log = 3;
    Real   u_min_log   = -3;
    Real   u_max_log   = 1.5;

    std::vector<Real> rho_vec(n_rho);
    std::vector<Real> u_vec(n_u);
    for (size_t i = 0; i < n_rho; i++)
    {
        Real val   = (rho_max_log - rho_min_log) / n_rho * i + rho_min_log;
        rho_vec[i] = std::pow(10., val);
    }
    for (size_t i = 0; i < n_u; i++)
    {
        Real val = (u_max_log - u_min_log) / n_u * i + u_min_log;
        u_vec[i] = std::pow(10., val);
    }

    auto cool_test_data = [&dt, &cd](Real rho_in, Real u_in)
    {
        auto rho                      = std::vector<float>{float(rho_in)};
        auto u                        = std::vector<Real>{u_in};
        auto HI_fraction              = std::vector<Real>{0.76};
        auto HII_fraction             = std::vector<Real>{tiny_number};
        auto HM_fraction              = std::vector<Real>{tiny_number};
        auto HeI_fraction             = std::vector<Real>{0.24};
        auto HeII_fraction            = std::vector<Real>{tiny_number};
        auto HeIII_fraction           = std::vector<Real>{tiny_number};
        auto H2I_fraction             = std::vector<Real>{tiny_number};
        auto H2II_fraction            = std::vector<Real>{tiny_number};
        auto DI_fraction              = std::vector<Real>{2.0 * 3.4e-5};
        auto DII_fraction             = std::vector<Real>{tiny_number};
        auto HDI_fraction             = std::vector<Real>{tiny_number};
        auto e_fraction               = std::vector<Real>{tiny_number};
        auto metal_fraction           = std::vector<Real>{tiny_number};
        auto volumetric_heating_rate  = std::vector<Real>{0.};
        auto specific_heating_rate    = std::vector<Real>{0.};
        auto RT_heating_rate          = std::vector<Real>{0.};
        auto RT_HI_ionization_rate    = std::vector<Real>{0.};
        auto RT_HeI_ionization_rate   = std::vector<Real>{0.};
        auto RT_HeII_ionization_rate  = std::vector<Real>{0.};
        auto RT_H2_dissociation_rate  = std::vector<Real>{0.};
        auto H2_self_shielding_length = std::vector<Real>{0.};

        auto grData = std::tie(HI_fraction, HII_fraction, HM_fraction, HeI_fraction, HeII_fraction, HeIII_fraction,
                               H2I_fraction, H2II_fraction, DI_fraction, DII_fraction, HDI_fraction, e_fraction,
                               metal_fraction, volumetric_heating_rate, specific_heating_rate, RT_heating_rate,
                               RT_HI_ionization_rate, RT_HeI_ionization_rate, RT_HeII_ionization_rate,
                               RT_H2_dissociation_rate, H2_self_shielding_length);

        std::vector<Real> du(1);
        cd.cool_particles(dt, &rho[0], &u[0], cstone::getPointers(grData, 0), &du[0], 0, 1);

        return u[0] + dt * du[0];
    };
    std::vector<Real> results(n_rho * n_u);
    std::FILE*        file = std::fopen(writePath.c_str(), "w");
    if (!file) throw std::runtime_error("File could not be opened");
    for (size_t i = 0; i < n_rho; i++)
    {
        for (size_t k = 0; k < n_u; k++)
        {
            // size_t it = k + i * n_u;
            Real u_cooled = cool_test_data(rho_vec[i], u_vec[k]);
            std::fprintf(file, "%g %g %g\n", rho_vec[i], u_vec[k], u_cooled);
        }
    }
    std::fclose(file);
}

static bool checkVectorDifferences(const auto& vec1, const auto& vec2, const double error = 1e-6)
{
    size_t s = vec1.size();
    for (size_t i = 0; i < s; i++)
    {
        if (std::abs(vec1[i] - vec2[i]) > error) { return false; }
    }
    return true;
}

struct CoolerDataTest : public ::testing::Test, cooling::Cooler<double>::Impl
{
    using CoolingFields = cooling::Cooler<double>::CoolingFields;

    cooling::ChemistryData<double> chemistry;
    cooling::ChemistryData<double> chemistry_copy;
    std::vector<double>            rho, u;

    inline static constexpr size_t       block_size = 100;
    inline static constexpr size_t       data_size  = 1031;
    const cooling::Partition<block_size> partition;

    CoolerDataTest()
        : partition(0, data_size)
    {
    }

    //! @brief Fill some values in chemistry and rho and copy chemistry into chemistry_copy
    void SetUp() override
    {
        std::apply([this](auto... f) { chemistry.setConserved(f.value...); },
                   make_tuple(cooling::Cooler<double>::CoolingFields{}));

        chemistry.resize(data_size);
        rho.resize(data_size);
        u.resize(data_size);

        auto fill_ascending = [](auto& vec, double start, double end)
        {
            for (size_t i = 0; i < vec.size(); i++)
            {
                vec[i] = start + i * (end - start) / vec.size();
            }
        };

        fill_ascending(get<"HI_fraction">(chemistry), 1e-3, 0.2);
        fill_ascending(get<"HDI_fraction">(chemistry), 0.1, 1.);
        fill_ascending(get<"RT_heating_rate">(chemistry), 1e-3, 1.);
        fill_ascending(get<"specific_heating_rate">(chemistry), 0.8, 1.);
        fill_ascending(rho, 1., 150.);
        fill_ascending(u, 150., 300.);
        chemistry_copy = chemistry;
    }
};

//! @brief Call convertToDens on Chemistry_copy, see if rates are untouched
TEST_F(CoolerDataTest, extractBlock)
{
    auto taskVecEqualConvert = [](const auto& task_vec, const auto& vec, const auto& rho, const cooling::Task task)
    {
        std::vector<double> species_density(task.len);
        std::transform(vec.begin() + task.first, vec.begin() + task.last, rho.begin() + task.first,
                       species_density.begin(), std::multiplies<>{});

        return std::equal(task_vec.begin(), task_vec.begin() + task.len, species_density.begin());
    };

    for (size_t i = 0; i < partition.n_bins; i++)
    {
        cooling::Task task(i, partition);
        GrackleBlock  gblock = extractBlock(
             rho.data(), u.data(), cstone::getPointers(get<CoolingFields>(chemistry_copy), 0), task.first, task.last);

        EXPECT_TRUE(std::equal(gblock.rho.begin(), gblock.rho.begin() + task.len, rho.begin() + task.first));
        EXPECT_TRUE(std::equal(gblock.u.begin(), gblock.u.begin() + task.len, u.begin() + task.first));

        auto rt_rate = util::get<"RT_heating_rate", CoolingFields>(gblock.grackleFields);
        EXPECT_TRUE(std::equal(rt_rate.begin(), rt_rate.begin() + task.len,
                               get<"RT_heating_rate">(chemistry).begin() + task.first));

        auto sh_rate = util::get<"specific_heating_rate", CoolingFields>(gblock.grackleFields);
        EXPECT_TRUE(std::equal(sh_rate.begin(), sh_rate.begin() + task.len,
                               get<"specific_heating_rate">(chemistry).begin() + task.first));

        EXPECT_TRUE(taskVecEqualConvert(util::get<"HI_fraction", CoolingFields>(gblock.grackleFields),
                                        get<"HI_fraction">(chemistry), rho, task));
        EXPECT_TRUE(taskVecEqualConvert(util::get<"HDI_fraction", CoolingFields>(gblock.grackleFields),
                                        get<"HDI_fraction">(chemistry), rho, task));
    }
}

//! @brief Call convertToDens on Chemistry_copy, then convert back and see if fractions are the same
TEST_F(CoolerDataTest, storeBlock)
{
    for (size_t i = 0; i < partition.n_bins; i++)
    {
        cooling::Task b(i, partition);
        GrackleBlock  gblock;

        std::copy_n(rho.data() + b.first, b.len, gblock.rho.data());

        std::copy_n(get<"RT_heating_rate">(chemistry).data() + b.first, b.len,
                    util::get<"RT_heating_rate", CoolingFields>(gblock.grackleFields).data());
        std::copy_n(get<"specific_heating_rate">(chemistry).data() + b.first, b.len,
                    util::get<"specific_heating_rate", CoolingFields>(gblock.grackleFields).data());

        auto* hI_frac = util::get<"HI_fraction", CoolingFields>(gblock.grackleFields).data();
        std::copy_n(get<"HI_fraction">(chemistry).data() + b.first, b.len, hI_frac);
        std::transform(hI_frac, hI_frac + b.len, rho.data() + b.first, hI_frac, std::multiplies<>{});

        auto* hDI_frac = util::get<"HDI_fraction", CoolingFields>(gblock.grackleFields).data();
        std::copy_n(get<"HDI_fraction">(chemistry).data() + b.first, b.len, hDI_frac);
        std::transform(hDI_frac, hDI_frac + b.len, rho.data() + b.first, hDI_frac, std::multiplies<>{});

        storeBlock(gblock, cstone::getPointers(get<CoolingFields>(chemistry_copy), 0), b.first, b.last);
    }
    EXPECT_TRUE(
        checkVectorDifferences(get<"RT_heating_rate">(chemistry), get<"RT_heating_rate">(chemistry_copy), 1e-9));
    EXPECT_TRUE(checkVectorDifferences(get<"specific_heating_rate">(chemistry),
                                       get<"specific_heating_rate">(chemistry_copy), 1e-9));
    EXPECT_TRUE(checkVectorDifferences(get<"HI_fraction">(chemistry), get<"HI_fraction">(chemistry_copy), 1e-9));
    EXPECT_TRUE(checkVectorDifferences(get<"HDI_fraction">(chemistry), get<"HDI_fraction">(chemistry_copy), 1e-9));
}<|MERGE_RESOLUTION|>--- conflicted
+++ resolved
@@ -44,14 +44,8 @@
     grackleOptions["cooling::UVbackground"]           = 1;
     grackleOptions["cooling::metal_cooling"]          = 1;
 
-<<<<<<< HEAD
-
-    sphexa::BuiltinWriter attributeSetter(grackleOptions);
-    cd.loadOrStoreAttributes(&attributeSetter);
-=======
     sphexa::BuiltinWriter extractor(grackleOptions);
     cd.loadOrStoreAttributes(&extractor);
->>>>>>> abe6aece
 
     cd.init(0, time_units);
 
