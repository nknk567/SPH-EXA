--- conflicted
+++ resolved
@@ -158,34 +158,6 @@
      * The length of these arrays equals the local number of particles including halos
      * if the field is active and is zero if the field is inactive.
      */
-<<<<<<< HEAD
-    FieldVector<T>        x, y, z;                            // Positions
-    FieldVector<XM1Type>  x_m1, y_m1, z_m1;                   // Difference between current and previous positions
-    FieldVector<T>        vx, vy, vz;                         // Velocities
-    FieldVector<T>        rho;                                // Density
-    FieldVector<T>        temp;                               // Temperature
-    FieldVector<T>        u;                                  // Internal Energy
-    FieldVector<T>        p;                                  // Pressure
-    FieldVector<T>        prho;                               // p / (kx * m^2 * gradh)
-    FieldVector<T>        h;                                  // Smoothing Length
-    FieldVector<Tmass>    m;                                  // Mass
-    FieldVector<T>        c;                                  // Speed of sound
-    FieldVector<T>        cv;                                 // Specific heat
-    FieldVector<T>        mue, mui;                           // mean molecular weight (electrons, ions)
-    FieldVector<T>        divv, curlv;                        // Div(velocity), Curl(velocity)
-    FieldVector<T>        ax, ay, az;                         // acceleration
-    FieldVector<XM1Type>  du, du_m1;                          // energy rate of change (du/dt)
-    FieldVector<T>        c11, c12, c13, c22, c23, c33;       // IAD components
-    FieldVector<T>        alpha;                              // AV coeficient
-    FieldVector<T>        xm;                                 // Volume element definition
-    FieldVector<T>        kx;                                 // Volume element normalization
-    FieldVector<T>        gradh;                              // grad(h) term
-    FieldVector<KeyType>  keys;                               // Particle space-filling-curve keys
-    FieldVector<unsigned> nc;                                 // number of neighbors of each particle
-    FieldVector<T>        dV11, dV12, dV13, dV22, dV23, dV33; // Velocity gradient components
-    FieldVector<T>        soft;                               // Softening
-    FieldVector<T>        ct;                                 // cooling time
-=======
     FieldVector<T>         x, y, z;                            // Positions
     FieldVector<XM1Type>   x_m1, y_m1, z_m1;                   // Difference between current and previous positions
     FieldVector<HydroType> vx, vy, vz;                         // Velocities
@@ -211,7 +183,6 @@
     FieldVector<KeyType>   keys;                               // Particle space-filling-curve keys
     FieldVector<unsigned>  nc;                                 // number of neighbors of each particle
     FieldVector<HydroType> dV11, dV12, dV13, dV22, dV23, dV33; // Velocity gradient components
->>>>>>> dc7abf6d
 
     //! @brief Indices of neighbors for each particle, length is number of assigned particles * ngmax. CPU version only.
     std::vector<cstone::LocalIndex>             neighbors;
@@ -229,7 +200,7 @@
         "x",     "y",    "z",   "x_m1", "y_m1", "z_m1", "vx",   "vy",   "vz",    "rho",  "u",     "p",
         "prho",  "h",    "m",   "c",    "ax",   "ay",   "az",   "du",   "du_m1", "c11",  "c12",   "c13",
         "c22",   "c23",  "c33", "mue",  "mui",  "temp", "cv",   "xm",   "kx",    "divv", "curlv", "alpha",
-        "gradh", "keys", "nc",  "dV11", "dV12", "dV13", "dV22", "dV23", "dV33",  "soft", "ct"};
+        "gradh", "keys", "nc",  "dV11", "dV12", "dV13", "dV22", "dV23", "dV33"};
 
     //! @brief dataset prefix to be prepended to fieldNames for structured output
     static const inline std::string prefix{};
@@ -246,7 +217,7 @@
     {
         auto ret = std::tie(x, y, z, x_m1, y_m1, z_m1, vx, vy, vz, rho, u, p, prho, h, m, c, ax, ay, az, du, du_m1, c11,
                             c12, c13, c22, c23, c33, mue, mui, temp, cv, xm, kx, divv, curlv, alpha, gradh, keys, nc,
-                            dV11, dV12, dV13, dV22, dV23, dV33, soft, ct);
+                            dV11, dV12, dV13, dV22, dV23, dV33);
 
         static_assert(std::tuple_size_v<decltype(ret)> == fieldNames.size());
         return ret;
