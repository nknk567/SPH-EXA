--- conflicted
+++ resolved
@@ -55,11 +55,7 @@
     const auto* vz   = d.vz.data();
     const auto* m    = d.m.data();
     const auto* temp = d.temp.data();
-<<<<<<< HEAD
-    const auto* u = d.u.data();
-=======
     const auto* u    = d.u.data();
->>>>>>> d6d3a422
 
     util::array<double, 3> linmom{0.0, 0.0, 0.0};
     util::array<double, 3> angmom{0.0, 0.0, 0.0};
@@ -85,18 +81,6 @@
     double eInt = 0.0;
 
     if (!d.u.empty())
-<<<<<<< HEAD
-    {
-#pragma omp parallel for reduction(+ : eInt)
-        for (size_t i = startIndex; i < endIndex; i++)
-        {
-            auto mi = m[i];
-            eInt += u[i] * mi;
-        }
-    }
-    else if (!d.temp.empty())
-=======
->>>>>>> d6d3a422
     {
 #pragma omp parallel for reduction(+ : eInt)
         for (size_t i = startIndex; i < endIndex; i++)
