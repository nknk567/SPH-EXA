#include <iostream>
#include <fstream>
#include <string>
#include <vector>

// hard code MPI for now
#ifndef USE_MPI
#define USE_MPI
#endif

#include "cstone/domain/domain.hpp"
#include "sphexa.hpp"
#include "sph/findNeighborsSfc.hpp"
#include "EvrardCollapseFileWriter.hpp"
#include "propagator.hpp"
#include "insitu_viz.h"

#include "EvrardCollapseInputFileReader.hpp"

using namespace cstone;
using namespace sphexa;
using namespace sphexa::sph;

void printHelp(char* binName, int rank);

int main(int argc, char** argv)
{
    const int rank = initAndGetRankId();

    const ArgParser parser(argc, argv);

    if (parser.exists("-h") || parser.exists("--h") || parser.exists("-help") || parser.exists("--help"))
    {
        printHelp(argv[0], rank);
        return exitSuccess();
    }

    const size_t nParticles           = parser.getInt("-n", 65536);
    const size_t maxStep              = parser.getInt("-s", 10);
    const int writeFrequency          = parser.getInt("-w", -1);
    const int checkpointFrequency     = parser.getInt("-c", -1);
    const bool quiet                  = parser.exists("--quiet");
    const std::string checkpointInput = parser.getString("--cinput");
    const std::string inputFilePath   = parser.getString("--input", "./Test3DEvrardRel.bin");
    const std::string outDirectory    = parser.getString("--outDir");

    std::ofstream nullOutput("/dev/null");
    std::ostream& output = quiet ? nullOutput : std::cout;

    using Real    = double;
    using KeyType = uint64_t;
    using Dataset = ParticlesData<Real, KeyType>;

    const IFileReader<Dataset>& fileReader = EvrardCollapseMPIInputFileReader<Dataset>();
    const IFileWriter<Dataset>& fileWriter = EvrardCollapseMPIFileWriter<Dataset>();

    auto d = checkpointInput.empty() ? fileReader.readParticleDataFromBinFile(inputFilePath, nParticles)
                                     : fileReader.readParticleDataFromCheckpointBinFile(checkpointInput);

    std::cout << d.x[0] << " " << d.y[0] << " " << d.z[0] << std::endl;
    std::cout << d.x[1] << " " << d.y[1] << " " << d.z[1] << std::endl;
    std::cout << d.x[2] << " " << d.y[2] << " " << d.z[2] << std::endl;

    if (d.rank == 0) std::cout << "Data generated." << std::endl;

    MasterProcessTimer totalTimer(output, d.rank);

    std::ofstream constantsFile(outDirectory + "constants_evrard.txt");

    size_t bucketSizeFocus = 64;
    // we want about 100 global nodes per rank to decompose the domain with +-1% accuracy
    size_t bucketSize = std::max(bucketSizeFocus, nParticles / (100 * d.nrank));

    // no PBC, global box will be recomputed every step
    Box<Real> box(0, 1, false);

    float theta = 0.5;

    #ifdef USE_CUDA
    DomainType<KeyType, Real, CudaTag> domain(rank, d.nrank, bucketSize, bucketSizeFocus, theta, box);
    #else
    Domain<KeyType, Real> domain(rank, d.nrank, bucketSize, bucketSizeFocus, theta, box);
    #endif

    if (d.rank == 0) std::cout << "Domain created." << std::endl;

    domain.sync(
        d.codes, d.x, d.y, d.z, d.h, d.m, d.mui, d.u, d.vx, d.vy, d.vz, d.x_m1, d.y_m1, d.z_m1, d.du_m1, d.dt_m1);

    if (d.rank == 0) std::cout << "Domain synchronized, nLocalParticles " << d.x.size() << std::endl;

    viz::init_catalyst(argc, argv);
    viz::init_ascent(d, domain.startIndex());

    const size_t nTasks = 64;
    const size_t ngmax  = 150;
    const size_t ng0    = 100;

    Propagator propagator(nTasks, ngmax, ng0, output, d.rank);

    if (d.rank == 0) std::cout << "Starting main loop." << std::endl;

    totalTimer.start();
    for (d.iteration = 0; d.iteration <= maxStep; d.iteration++)
    {
        propagator.hydroStepGravity(domain, d);

        Printer::printConstants(d.iteration, d.ttot, d.minDt, d.etot, d.ecin, d.eint, d.egrav, constantsFile);

        if ((writeFrequency > 0 && d.iteration % writeFrequency == 0) || writeFrequency == 0)
        {
            #ifdef SPH_EXA_HAVE_H5PART
            fileWriter.dumpParticleDataToH5File(
                d, domain.startIndex(), domain.endIndex(), outDirectory + "dump_evrard.h5part");
<<<<<<< HEAD
#else
            fileWriter.dumpParticleDataToAsciiFile(
                d, domain.startIndex(), domain.endIndex(), outDirectory + "dump_evrard" + std::to_string(d.iteration) + ".txt");
#endif
=======
            #else
            fileWriter.dumpParticleDataToAsciiFile(d,
                                                   domain.startIndex(),
                                                   domain.endIndex(),
                                                   outDirectory + "dump_evrard" + std::to_string(d.iteration) + ".txt");
            #endif
>>>>>>> 7ea13dce
        }

        if (checkpointFrequency > 0 && d.iteration % checkpointFrequency == 0)
        {
            fileWriter.dumpCheckpointDataToBinFile(
                d, outDirectory + "checkpoint_evrard" + std::to_string(d.iteration) + ".bin");
        }

        if (d.iteration % 5 == 0) { viz::execute(d, domain.startIndex(), domain.endIndex()); }
    }

    totalTimer.step("Total execution time of " + std::to_string(maxStep) + " iterations of Evrard");

    constantsFile.close();
    viz::finalize();
    return exitSuccess();
}

void printHelp(char* name, int rank)
{
    if (rank == 0)
    {
        printf("\nUsage:\n\n");
        printf("%s [OPTIONS]\n", name);
        printf("\nWhere possible options are:\n\n");

        printf("\t-n NUM \t\t\t NUM Number of particles [65536]\n");
        printf("\t-s NUM \t\t\t NUM Number of iterations (time-steps) [10]\n\n");

        printf("\t-w NUM \t\t\t Dump Frequency data every NUM iterations (time-steps) [-1]\n");
        printf("\t-c NUM \t\t\t Create checkpoint every NUM iterations (time-steps) [-1]\n\n");

        printf("\t--quiet \t\t Don't print anything to stdout [false]\n\n");

        printf("\t--cinput \t\t Read ParticleData from CheckpointBinFile input [false]\n\n");

        printf("\t--input  PATH \t\t Path to input file [./Test3DEvrardRel.bin]\n");

        printf("\t--outDir PATH \t\t Path to directory where output will be saved [./].\
                    \n\t\t\t\t Note that directory must exist and be provided with ending slash.\
                    \n\t\t\t\t Example: --outDir /home/user/folderToSaveOutputFiles/\n\n");
    }
}<|MERGE_RESOLUTION|>--- conflicted
+++ resolved
@@ -109,22 +109,13 @@
 
         if ((writeFrequency > 0 && d.iteration % writeFrequency == 0) || writeFrequency == 0)
         {
-            #ifdef SPH_EXA_HAVE_H5PART
+#ifdef SPH_EXA_HAVE_H5PART
             fileWriter.dumpParticleDataToH5File(
                 d, domain.startIndex(), domain.endIndex(), outDirectory + "dump_evrard.h5part");
-<<<<<<< HEAD
 #else
             fileWriter.dumpParticleDataToAsciiFile(
                 d, domain.startIndex(), domain.endIndex(), outDirectory + "dump_evrard" + std::to_string(d.iteration) + ".txt");
 #endif
-=======
-            #else
-            fileWriter.dumpParticleDataToAsciiFile(d,
-                                                   domain.startIndex(),
-                                                   domain.endIndex(),
-                                                   outDirectory + "dump_evrard" + std::to_string(d.iteration) + ".txt");
-            #endif
->>>>>>> 7ea13dce
         }
 
         if (checkpointFrequency > 0 && d.iteration % checkpointFrequency == 0)
