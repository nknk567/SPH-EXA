/*
 * MIT License
 *
 * Permission is hereby granted, free of charge, to any person obtaining a copy
 * of this software and associated documentation files (the "Software"), to deal
 * in the Software without restriction, including without limitation the rights
 * to use, copy, modify, merge, publish, distribute, sublicense, and/or sell
 * copies of the Software, and to permit persons to whom the Software is
 * furnished to do so, subject to the following conditions:
 *
 * The above copyright notice and this permission notice shall be included in all
 * copies or substantial portions of the Software.
 *
 * THE SOFTWARE IS PROVIDED "AS IS", WITHOUT WARRANTY OF ANY KIND, EXPRESS OR
 * IMPLIED, INCLUDING BUT NOT LIMITED TO THE WARRANTIES OF MERCHANTABILITY,
 * FITNESS FOR A PARTICULAR PURPOSE AND NONINFRINGEMENT. IN NO EVENT SHALL THE
 * AUTHORS OR COPYRIGHT HOLDERS BE LIABLE FOR ANY CLAIM, DAMAGES OR OTHER
 * LIABILITY, WHETHER IN AN ACTION OF CONTRACT, TORT OR OTHERWISE, ARISING FROM,
 * OUT OF OR IN CONNECTION WITH THE SOFTWARE OR THE USE OR OTHER DEALINGS IN THE
 * SOFTWARE.
 */

/*! @file
 *
 * @brief This program generate the analytical sedov solution based in the time and the initial conditions
 *
 * @author Jose A. Escartin <ja.escartin@gmail.com>
 *
 */

#include <string>
#include <iostream>
#include <iomanip>
#include <cmath>
#include <vector>
#include <filesystem>
<<<<<<< HEAD
#include <algorithm>
#include <numeric>

#include "cstone/primitives/gather.hpp"

#include "arg_parser.hpp"
#include "particles_data.hpp"

#include "sedov/sedov_data_file_reader.hpp"
#include "sedov/sedov_data_generator.hpp"

#include "sedov_io.hpp"
=======

#include "arg_parser.hpp"
#include "file_utils.hpp"

#include "sedov/sedov_generator.hpp"

>>>>>>> 30aa87db
#include "sedov_solution.hpp"

using namespace std;
using namespace cstone;
using namespace sphexa;

using T       = double;
using I       = uint64_t;
using Dataset = ParticlesData<T, I>;

void printHelp(char* binName);
void writeColumns1D(const std::string& path);

int main(int argc, char** argv)
{
    const ArgParser parser(argc, argv);

    if (parser.exists("-h") || parser.exists("--h") || parser.exists("-help") || parser.exists("--help"))
    {
        printHelp(argv[0]);
        exit(EXIT_SUCCESS);
    }

    // Get command line parameters
<<<<<<< HEAD
    const bool   only_sol  = parser.exists("--only_solution");
    const T      time      = parser.getDouble("--time", 0.);
    const I      nParts    = parser.getInt("--nParts", 0);
    const string inputFile = parser.getString("--input", "./dump_sedov0.txt");
    const bool   ascii     = parser.exists("--ascii");
    const bool   complete  = parser.exists("--complete");
    const string outDir    = parser.getString("--outDir", "./");
=======
    const double time      = parser.getDouble("--time", 0.);
    const string outDir    = parser.getString("--outDir", "./");
    const bool   normalize = parser.exists("--normalize");
>>>>>>> 30aa87db

    // Get time without rounding
    ostringstream time_long;
    time_long << time;
    string time_str = time_long.str();

    const string solFile =
        parser.exists("--out") ? parser.getString("--out") : outDir + "sedov_solution_" + time_str + ".dat";

    // Calculate and write theoretical solution profile in one dimension
<<<<<<< HEAD
    const I dim    = SedovDataGenerator<T, I>::dim;         // 3
    const T r0     = SedovDataGenerator<T, I>::r0;          // .0
    const T r1     = SedovDataGenerator<T, I>::r1;          // 1.
    const T eblast = SedovDataGenerator<T, I>::energyTotal; // 1.
    const T gamma  = SedovDataGenerator<T, I>::gamma;       // 5./3.
    const T omega  = SedovDataGenerator<T, I>::omega;       // 0.
    const T rho0   = SedovDataGenerator<T, I>::rho0;        // 1.
    const T u0     = SedovDataGenerator<T, I>::u0;          // 0.
    const T p0     = SedovDataGenerator<T, I>::p0;          // 0.
    const T vel0   = SedovDataGenerator<T, I>::vel0;        // 0.
    const T cs0    = SedovDataGenerator<T, I>::cs0;         // 0.

    // Position variables for solution
    vector<T> rSol;
    I         nSteps;

    // Set the positions for calculate the solution, in case 'only_solution' or '!complete'
    if (only_sol || !complete)
    {
        nSteps = 1000;

        const T rMax  = 2. * r1;
        const T rStep = (rMax - r0) / nSteps;

        for (I i = 0; i < nSteps; i++)
        {
            rSol.push_back(r0 + (0.5 * rStep) + (i * rStep));
        }
    }

    if (!only_sol)
    {
        const IFileReader<Dataset>& fileReader = SedovDataFileReader<Dataset>();

        // Load ParticlesData
        Dataset d = (ascii) ? fileReader.readParticleDataFromAsciiFile(inputFile, nParts)
                            : fileReader.readParticleDataFromBinFile(inputFile, nParts);

        if (nParts <= 0)
        {
            cout << "ERROR: --nParts: '" << nParts << "' should be > 0." << endl;
            exit(EXIT_FAILURE);
        }
        else if (!filesystem::exists(inputFile))
        {
            cout << "ERROR: --input file: '" << inputFile << "' don't exist." << endl;
            exit(EXIT_FAILURE);
        }

        // Compute radius of each particle from x, y, z
        vector<T> radii(nParts);
        for (I i = 0; i < nParts; i++)
        {
            radii[i] = sqrt((d.x[i] * d.x[i]) + (d.y[i] * d.y[i]) + (d.z[i] * d.z[i]));
        }

        // Order radius
        vector<I> ordering(nParts);
        iota(begin(ordering), end(ordering), I(0));
        sort_by_key(begin(radii), end(radii), begin(ordering));

        // Sort ParticleData properties by radius order
        reorderInPlace(ordering, d.x.data());
        reorderInPlace(ordering, d.y.data());
        reorderInPlace(ordering, d.z.data());
        reorderInPlace(ordering, d.vx.data());
        reorderInPlace(ordering, d.vy.data());
        reorderInPlace(ordering, d.vz.data());
        reorderInPlace(ordering, d.ro.data());
        reorderInPlace(ordering, d.u.data());
        reorderInPlace(ordering, d.p.data());
        reorderInPlace(ordering, d.h.data());
        reorderInPlace(ordering, d.m.data());
        reorderInPlace(ordering, d.c.data());

        if (complete)
        {
            nSteps = nParts;
            for (I i = 0; i < nSteps; i++)
            {
                rSol.push_back(radii[i]);
            }
        }

        const string simFile = outDir + "sedov_simulation_" + time_str + ".txt";
        cout << "Simulation file: '" << simFile << "'";

        // Write 1D simulation solution to compare with the theoretical solution
        SedovSolutionDataFile<T, I, Dataset>::writeParticle1D(nParts,
                                                              d,
                                                              SedovSolution<T, I>::rho_shock,
                                                              SedovSolution<T, I>::u_shock,
                                                              SedovSolution<T, I>::p_shock,
                                                              SedovSolution<T, I>::vel_shock,
                                                              SedovSolution<T, I>::cs_shock,
                                                              rho0,
                                                              simFile);
    }

    const string solFile = outDir + "sedov_solution_" + time_str + ".txt";
    cout << "Solution   file: '" << solFile << "'";

    // Calculate Sedov solution
    SedovSolution<T, I>::create(rSol, dim, nSteps, time, eblast, omega, gamma, rho0, u0, p0, vel0, cs0, solFile);

    cout << "\nColumns:\n";
    SedovSolutionDataFile<T, I, Dataset>::writeColumns1D(cout);

    cout << "\nExecuted successfully.\n";
    cout << endl;

    exit(EXIT_SUCCESS);
}

=======
    const size_t dim    = SedovDataGenerator::dim;
    const double r0     = SedovDataGenerator::r0;
    const double r1     = SedovDataGenerator::r1;
    const double eblast = SedovDataGenerator::energyTotal;
    const double gamma  = SedovDataGenerator::gamma;
    const double omega  = SedovDataGenerator::omega;
    const double rho0   = SedovDataGenerator::rho0;
    const double u0     = SedovDataGenerator::u0;
    const double p0     = SedovDataGenerator::p0;
    const double vr0    = SedovDataGenerator::vr0;
    const double cs0    = SedovDataGenerator::cs0;

    double shockFront;
    {
        std::vector<double> rDummy(1, 0.1);
        std::vector<Real>   rho(1), p(1), u(1), vel(1), cs(1);
        shockFront = SedovSolution::sedovSol(
            dim, time, eblast, omega, gamma, rho0, u0, p0, vr0, cs0, rDummy, rho, p, u, vel, cs);
    }

    // Set the positions for calculating the solution
    size_t         nSteps   = 100000;
    size_t         nSamples = nSteps + 2;
    vector<double> rSol(nSamples);

    const double rMax  = 2. * r1;
    const double rStep = (rMax - r0) / nSteps;

    for (size_t i = 0; i < nSteps; i++)
    {
        rSol[i] = (r0 + (0.5 * rStep) + (i * rStep));
    }
    rSol[nSamples - 2] = shockFront;
    rSol[nSamples - 1] = shockFront + 1e-7;
    std::sort(begin(rSol), end(rSol));

    // analytical solution output
    std::vector<Real> rho(nSamples), p(nSamples), u(nSamples), vel(nSamples), cs(nSamples);

    // Calculate theoretical solution
    SedovSolution::sedovSol(dim, time, eblast, omega, gamma, rho0, u0, p0, vr0, cs0, rSol, rho, p, u, vel, cs);

    if (normalize)
    {
        std::for_each(begin(rho), end(rho), [](auto& val) { val /= SedovSolution::rho_shock; });
        std::for_each(begin(u), end(u), [](auto& val) { val /= SedovSolution::u_shock; });
        std::for_each(begin(p), end(p), [](auto& val) { val /= SedovSolution::p_shock; });
        std::for_each(begin(vel), end(vel), [](auto& val) { val /= SedovSolution::vel_shock; });
        std::for_each(begin(cs), end(cs), [](auto& val) { val /= SedovSolution::cs_shock; });
    }

    writeColumns1D(solFile);
    fileutils::writeAscii<Real>(0,
                                nSteps,
                                solFile,
                                true,
                                {rSol.data(), rho.data(), u.data(), p.data(), vel.data(), cs.data()},
                                std::setw(16),
                                std::setprecision(7),
                                std::scientific);

    cout << "Created solution file: '" << solFile << std::endl;

    return EXIT_SUCCESS;
}

>>>>>>> 30aa87db
void printHelp(char* binName)
{
    printf("\nUsage:\n\n");
    printf("%s [OPTIONS]\n", binName);
    printf("\nWhere possible options are:\n\n");

    printf("\t--only_solution FLAG \t\t Calculate only the solution with n=1000 steps [false].\n\n");

<<<<<<< HEAD
    printf("\t--time          NUM  \t\t Time where the solution is calculated (secs) [0.].\n\n");

    printf("\t--nParts        PATH \t\t Number of particles in the data file [0].\n");
    printf("\t--input         PATH \t\t Path to input particle data file [./dump_sedov0.txt].\n");
    printf("\t--ascii         FLAG \t\t Read file in ASCII format [false].\n");
    printf("\t--complete      FLAG \t\t Calculate the solution for each particle [false].\n\n");

    printf("\t--outPath       PATH \t\t Path to directory where output will be saved [./].\
                 \n\t\t\t\t\t Note that directory must exist and be provided with ending slash.\
                 \n\t\t\t\t\t Example: --outDir /home/user/folderToSaveOutputFiles/\n");
=======
    printf("\t--outPath  PATH \t\t Path to directory where output will be saved [./].\
                \n\t\t\t\t Note that directory must exist and be provided with ending slash.\
                \n\t\t\t\t Example: --outDir /home/user/folderToSaveOutputFiles/\n\n");

    printf("\t--complete FLAG \t\t Calculate the solution for each particle [False]\n");
}

void writeColumns1D(const std::string& path)
{
    ofstream out(path, std::ofstream::out);

    out << setw(16) << "#           01:r"    // Column : position 1D     (Real value)
        << setw(16) << "02:rho"              // Column : density         (Real value)
        << setw(16) << "03:u"                // Column : internal energy (Real value)
        << setw(16) << "04:p"                // Column : pressure        (Real value)
        << setw(16) << "05:vel"              // Column : velocity 1D     (Real value)
        << setw(16) << "06:cs" << std::endl; // Column : sound speed     (Real value)

    out.close();
>>>>>>> 30aa87db
}<|MERGE_RESOLUTION|>--- conflicted
+++ resolved
@@ -34,36 +34,19 @@
 #include <cmath>
 #include <vector>
 #include <filesystem>
-<<<<<<< HEAD
-#include <algorithm>
-#include <numeric>
-
-#include "cstone/primitives/gather.hpp"
-
-#include "arg_parser.hpp"
-#include "particles_data.hpp"
-
-#include "sedov/sedov_data_file_reader.hpp"
-#include "sedov/sedov_data_generator.hpp"
-
-#include "sedov_io.hpp"
-=======
 
 #include "arg_parser.hpp"
 #include "file_utils.hpp"
 
 #include "sedov/sedov_generator.hpp"
 
->>>>>>> 30aa87db
 #include "sedov_solution.hpp"
 
 using namespace std;
-using namespace cstone;
 using namespace sphexa;
 
-using T       = double;
-using I       = uint64_t;
-using Dataset = ParticlesData<T, I>;
+using Real    = double;
+using KeyType = uint64_t;
 
 void printHelp(char* binName);
 void writeColumns1D(const std::string& path);
@@ -79,19 +62,9 @@
     }
 
     // Get command line parameters
-<<<<<<< HEAD
-    const bool   only_sol  = parser.exists("--only_solution");
-    const T      time      = parser.getDouble("--time", 0.);
-    const I      nParts    = parser.getInt("--nParts", 0);
-    const string inputFile = parser.getString("--input", "./dump_sedov0.txt");
-    const bool   ascii     = parser.exists("--ascii");
-    const bool   complete  = parser.exists("--complete");
-    const string outDir    = parser.getString("--outDir", "./");
-=======
     const double time      = parser.getDouble("--time", 0.);
     const string outDir    = parser.getString("--outDir", "./");
     const bool   normalize = parser.exists("--normalize");
->>>>>>> 30aa87db
 
     // Get time without rounding
     ostringstream time_long;
@@ -102,122 +75,6 @@
         parser.exists("--out") ? parser.getString("--out") : outDir + "sedov_solution_" + time_str + ".dat";
 
     // Calculate and write theoretical solution profile in one dimension
-<<<<<<< HEAD
-    const I dim    = SedovDataGenerator<T, I>::dim;         // 3
-    const T r0     = SedovDataGenerator<T, I>::r0;          // .0
-    const T r1     = SedovDataGenerator<T, I>::r1;          // 1.
-    const T eblast = SedovDataGenerator<T, I>::energyTotal; // 1.
-    const T gamma  = SedovDataGenerator<T, I>::gamma;       // 5./3.
-    const T omega  = SedovDataGenerator<T, I>::omega;       // 0.
-    const T rho0   = SedovDataGenerator<T, I>::rho0;        // 1.
-    const T u0     = SedovDataGenerator<T, I>::u0;          // 0.
-    const T p0     = SedovDataGenerator<T, I>::p0;          // 0.
-    const T vel0   = SedovDataGenerator<T, I>::vel0;        // 0.
-    const T cs0    = SedovDataGenerator<T, I>::cs0;         // 0.
-
-    // Position variables for solution
-    vector<T> rSol;
-    I         nSteps;
-
-    // Set the positions for calculate the solution, in case 'only_solution' or '!complete'
-    if (only_sol || !complete)
-    {
-        nSteps = 1000;
-
-        const T rMax  = 2. * r1;
-        const T rStep = (rMax - r0) / nSteps;
-
-        for (I i = 0; i < nSteps; i++)
-        {
-            rSol.push_back(r0 + (0.5 * rStep) + (i * rStep));
-        }
-    }
-
-    if (!only_sol)
-    {
-        const IFileReader<Dataset>& fileReader = SedovDataFileReader<Dataset>();
-
-        // Load ParticlesData
-        Dataset d = (ascii) ? fileReader.readParticleDataFromAsciiFile(inputFile, nParts)
-                            : fileReader.readParticleDataFromBinFile(inputFile, nParts);
-
-        if (nParts <= 0)
-        {
-            cout << "ERROR: --nParts: '" << nParts << "' should be > 0." << endl;
-            exit(EXIT_FAILURE);
-        }
-        else if (!filesystem::exists(inputFile))
-        {
-            cout << "ERROR: --input file: '" << inputFile << "' don't exist." << endl;
-            exit(EXIT_FAILURE);
-        }
-
-        // Compute radius of each particle from x, y, z
-        vector<T> radii(nParts);
-        for (I i = 0; i < nParts; i++)
-        {
-            radii[i] = sqrt((d.x[i] * d.x[i]) + (d.y[i] * d.y[i]) + (d.z[i] * d.z[i]));
-        }
-
-        // Order radius
-        vector<I> ordering(nParts);
-        iota(begin(ordering), end(ordering), I(0));
-        sort_by_key(begin(radii), end(radii), begin(ordering));
-
-        // Sort ParticleData properties by radius order
-        reorderInPlace(ordering, d.x.data());
-        reorderInPlace(ordering, d.y.data());
-        reorderInPlace(ordering, d.z.data());
-        reorderInPlace(ordering, d.vx.data());
-        reorderInPlace(ordering, d.vy.data());
-        reorderInPlace(ordering, d.vz.data());
-        reorderInPlace(ordering, d.ro.data());
-        reorderInPlace(ordering, d.u.data());
-        reorderInPlace(ordering, d.p.data());
-        reorderInPlace(ordering, d.h.data());
-        reorderInPlace(ordering, d.m.data());
-        reorderInPlace(ordering, d.c.data());
-
-        if (complete)
-        {
-            nSteps = nParts;
-            for (I i = 0; i < nSteps; i++)
-            {
-                rSol.push_back(radii[i]);
-            }
-        }
-
-        const string simFile = outDir + "sedov_simulation_" + time_str + ".txt";
-        cout << "Simulation file: '" << simFile << "'";
-
-        // Write 1D simulation solution to compare with the theoretical solution
-        SedovSolutionDataFile<T, I, Dataset>::writeParticle1D(nParts,
-                                                              d,
-                                                              SedovSolution<T, I>::rho_shock,
-                                                              SedovSolution<T, I>::u_shock,
-                                                              SedovSolution<T, I>::p_shock,
-                                                              SedovSolution<T, I>::vel_shock,
-                                                              SedovSolution<T, I>::cs_shock,
-                                                              rho0,
-                                                              simFile);
-    }
-
-    const string solFile = outDir + "sedov_solution_" + time_str + ".txt";
-    cout << "Solution   file: '" << solFile << "'";
-
-    // Calculate Sedov solution
-    SedovSolution<T, I>::create(rSol, dim, nSteps, time, eblast, omega, gamma, rho0, u0, p0, vel0, cs0, solFile);
-
-    cout << "\nColumns:\n";
-    SedovSolutionDataFile<T, I, Dataset>::writeColumns1D(cout);
-
-    cout << "\nExecuted successfully.\n";
-    cout << endl;
-
-    exit(EXIT_SUCCESS);
-}
-
-=======
     const size_t dim    = SedovDataGenerator::dim;
     const double r0     = SedovDataGenerator::r0;
     const double r1     = SedovDataGenerator::r1;
@@ -284,27 +141,14 @@
     return EXIT_SUCCESS;
 }
 
->>>>>>> 30aa87db
 void printHelp(char* binName)
 {
     printf("\nUsage:\n\n");
     printf("%s [OPTIONS]\n", binName);
     printf("\nWhere possible options are:\n\n");
 
-    printf("\t--only_solution FLAG \t\t Calculate only the solution with n=1000 steps [false].\n\n");
+    printf("\t--time     NUM  \t\t Time where the solution is calculated (secs) [0.]\n\n");
 
-<<<<<<< HEAD
-    printf("\t--time          NUM  \t\t Time where the solution is calculated (secs) [0.].\n\n");
-
-    printf("\t--nParts        PATH \t\t Number of particles in the data file [0].\n");
-    printf("\t--input         PATH \t\t Path to input particle data file [./dump_sedov0.txt].\n");
-    printf("\t--ascii         FLAG \t\t Read file in ASCII format [false].\n");
-    printf("\t--complete      FLAG \t\t Calculate the solution for each particle [false].\n\n");
-
-    printf("\t--outPath       PATH \t\t Path to directory where output will be saved [./].\
-                 \n\t\t\t\t\t Note that directory must exist and be provided with ending slash.\
-                 \n\t\t\t\t\t Example: --outDir /home/user/folderToSaveOutputFiles/\n");
-=======
     printf("\t--outPath  PATH \t\t Path to directory where output will be saved [./].\
                 \n\t\t\t\t Note that directory must exist and be provided with ending slash.\
                 \n\t\t\t\t Example: --outDir /home/user/folderToSaveOutputFiles/\n\n");
@@ -324,5 +168,4 @@
         << setw(16) << "06:cs" << std::endl; // Column : sound speed     (Real value)
 
     out.close();
->>>>>>> 30aa87db
 }