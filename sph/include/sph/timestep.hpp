--- conflicted
+++ resolved
@@ -110,23 +110,17 @@
     d.minDt_m1 = d.minDt;
     d.minDt    = minDtGlobal;
 }
+
 template<class Dataset, typename Cooler, typename Chem>
-<<<<<<< HEAD
-void computeTimestep_cool(size_t first, size_t last, Dataset& d, Cooler &cooler, Chem &chem)
-=======
 void computeTimestep_cool(size_t first, size_t last, Dataset& d, Cooler& cooler, Chem& chem)
->>>>>>> d6d3a422
 {
     using T = typename Dataset::RealType;
 
     T minDtAcc = (d.g != 0.0) ? accelerationTimestep(first, last, d) : INFINITY;
 
     T minTc(INFINITY);
-<<<<<<< HEAD
-#pragma omp parallel for reduction(min: minTc)
-=======
+
 #pragma omp parallel for reduction(min : minTc)
->>>>>>> d6d3a422
     for (size_t i = first; i < last; i++)
     {
         const T cooling_time = cooler.cooling_time(
@@ -139,13 +133,8 @@
             get<"RT_HI_ionization_rate">(chem)[i], get<"RT_HeI_ionization_rate">(chem)[i],
             get<"RT_HeII_ionization_rate">(chem)[i], get<"RT_H2_dissociation_rate">(chem)[i],
             get<"H2_self_shielding_length">(chem)[i]);
-<<<<<<< HEAD
-        //d.ct[i] = cooling_time;
+
         minTc = std::min(std::abs(cooling_time), minTc);
-
-=======
-        minTc = std::min(std::abs(cooling_time), minTc);
->>>>>>> d6d3a422
     }
     std::cout << "minTc: " << minTc << std::endl;
     T minDtLoc = std::min({minDtAcc, d.minDtCourant, d.minDtRho, d.maxDtIncrease * d.minDt, 0.01 * minTc});
