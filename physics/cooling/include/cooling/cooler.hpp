/*
 * MIT License
 *
 * Copyright (c) 2022 CSCS, ETH Zurich
 *               2022 University of Basel
 *
 * Permission is hereby granted, free of charge, to any person obtaining a copy
 * of this software and associated documentation files (the "Software"), to deal
 * in the Software without restriction, including without limitation the rights
 * to use, copy, modify, merge, publish, distribute, sublicense, and/or sell
 * copies of the Software, and to permit persons to whom the Software is
 * furnished to do so, subject to the following conditions:
 *
 * The above copyright notice and this permission notice shall be included in all
 * copies or substantial portions of the Software.
 *
 * THE SOFTWARE IS PROVIDED "AS IS", WITHOUT WARRANTY OF ANY KIND, EXPRESS OR
 * IMPLIED, INCLUDING BUT NOT LIMITED TO THE WARRANTIES OF MERCHANTABILITY,
 * FITNESS FOR A PARTICULAR PURPOSE AND NONINFRINGEMENT. IN NO EVENT SHALL THE
 * AUTHORS OR COPYRIGHT HOLDERS BE LIABLE FOR ANY CLAIM, DAMAGES OR OTHER
 * LIABILITY, WHETHER IN AN ACTION OF CONTRACT, TORT OR OTHERWISE, ARISING FROM,
 * OUT OF OR IN CONNECTION WITH THE SOFTWARE OR THE USE OR OTHER DEALINGS IN THE
 * SOFTWARE.
 */

/*! @file
 * @brief Interface to the GRACKLE library for radiative cooling
 *
 * @author Noah Kubli <noah.kubli@uzh.ch>
 */

#pragma once

#include <array>
#include <cstring>
#include <optional>
#include <memory>
#include <map>
<<<<<<< HEAD
#include <any>
#include <variant>
#include <vector>
#include <iostream>
=======
#include <variant>
#include <vector>
#include <iostream>

#include "cstone/util/type_list.hpp"
#include "cstone/util/value_list.hpp"
>>>>>>> dc7abf6d

namespace cooling
{

template<typename T>
struct Cooler
{
    //! Grackle field names
    inline static constexpr std::array fieldNames{"HI_fraction",
                                                  "HII_fraction",
                                                  "HM_fraction",
                                                  "HeI_fraction",
                                                  "HeII_fraction",
                                                  "HeIII_fraction",
                                                  "H2I_fraction",
                                                  "H2II_fraction",
                                                  "DI_fraction",
                                                  "DII_fraction",
                                                  "HDI_fraction",
                                                  "e_fraction",
                                                  "metal_fraction",
                                                  "volumetric_heating_rate",
                                                  "specific_heating_rate",
                                                  "RT_heating_rate",
                                                  "RT_HI_ionization_rate",
                                                  "RT_HeI_ionization_rate",
                                                  "RT_HeII_ionization_rate",
                                                  "RT_H2_dissociation_rate",
                                                  "H2_self_shielding_length"};

    inline static constexpr size_t numFields = fieldNames.size();

    using CoolingFields = typename util::MakeFieldList<Cooler<T>>::Fields;
    using ParticleType  = util::Reduce<std::tuple, util::Repeat<util::TypeList<std::add_pointer_t<T>>, numFields>>;

    Cooler();

    ~Cooler();

    //! @brief Init Cooler. Must be called before any other function is used and after parameters are set
    void init(int comoving_coordinates, std::optional<T> time_unit = std::nullopt);

    //! @brief Calls the GRACKLE library to integrate the cooling and chemistry fields
    void cool_particle(T dt, T& rho, T& u, const ParticleType& particle);

    //! @brief Calculate the temperature in K (physical units) from the internal energy (code units) and the chemistry
    //! composition
    T energy_to_temperature(T dt, T rho, T u, const ParticleType& particle);

    //! @brief Calculate the internal energy from the temperature in K
    T temperature_to_energy(T& rho, T& u, T& HI_fraction, T& HII_fraction, T& HM_fraction, T& HeI_fraction,
                            T& HeII_fraction, T& HeIII_fraction, T& H2I_fraction, T& H2II_fraction, T& DI_fraction,
                            T& DII_fraction, T& HDI_fraction, T& e_fraction, T& metal_fraction,
                            T& volumetric_heating_rate, T& specific_heating_rate, T& RT_heating_rate,
                            T& RT_HI_ionization_rate, T& RT_HeI_ionization_rate, T& RT_HeII_ionization_rate,
                            T& RT_H2_dissociation_rate, T& H2_self_shielding_length);

    //! @brief Calculate pressure using the chemistry composition
    T pressure(T rho, T u, const ParticleType& particle);

    //! @brief Calculate adiabatic index from chemistry composition
    T adiabatic_index(T rho, T u, const ParticleType& particle);

    T cooling_time(T rho, T u, const ParticleType& particle);

    // Parameter for cooling time criterion
    T ct_crit{0.1};

    template<class Archive>
    void loadOrStoreAttributes(Archive* ar)
    {
        auto parameterNames = getParameterNames();
        auto parameters     = getParameters();
        //! @brief load or store an attribute, skips non-existing attributes on load.
        auto optionalIO = [ar](const std::string& attribute, auto* location, size_t attrSize)
        {
            try
            {
                ar->stepAttribute("cooling::" + attribute, location, attrSize);
            }
            catch (std::out_of_range&)
            {
                std::cout << "Attribute cooling::" << attribute
                          << " not set in file or initializer, setting to default value " << *location << std::endl;
            }
        };
        for (size_t i = 0; i < parameterNames.size(); i++)
        {
            std::visit([&](auto* location) { optionalIO(std::string(parameterNames[i]), location, 1); }, parameters[i]);
        }
        optionalIO("cooling::ct_crit", &ct_crit, 1);
    }

    T cooling_time(T& rho, T& u, T& HI_fraction, T& HII_fraction, T& HM_fraction, T& HeI_fraction, T& HeII_fraction,
                   T& HeIII_fraction, T& H2I_fraction, T& H2II_fraction, T& DI_fraction, T& DII_fraction,
                   T& HDI_fraction, T& e_fraction, T& metal_fraction, T& volumetric_heating_rate,
                   T& specific_heating_rate, T& RT_heating_rate, T& RT_HI_ionization_rate, T& RT_HeI_ionization_rate,
                   T& RT_HeII_ionization_rate, T& RT_H2_dissociation_rate, T& H2_self_shielding_length);

    template<class Archive>
    void loadOrStoreAttributes(Archive* ar)
    {
        auto fieldNames = getFieldNames();
        auto fields     = getFields();
        //! @brief load or store an attribute, skips non-existing attributes on load.
        auto optionalIO = [ar](const std::string& attribute, auto* location, size_t attrSize)
        {
            try
            {
                ar->stepAttribute("cooling::" + attribute, location, attrSize);
            }
            catch (std::out_of_range&)
            {
                std::cout << "Attribute cooling::" << attribute
                          << " not set in file or initializer, setting to default value " << *location << std::endl;
            }
        };
        for (size_t i = 0; i < fieldNames.size(); i++)
        {
            std::visit([&](auto* location) { optionalIO(std::string(fieldNames[i]), location, 1); }, fields[i]);
        }
    }

    /*template <typename T>
    void setAttribute(const std::string& attr)
    {
        auto   fieldNames = getFieldNames();
        size_t i;
        while (i < fieldNames.size())
        {
            if (attr == fieldNames[i]) break;
            i++;
        }
        auto fields = getFields();

    }*/

private:
    struct Impl;
    std::unique_ptr<Impl> impl_ptr;
    using FieldVariant = std::variant<float*, double*, int*>;
<<<<<<< HEAD
    static std::vector<const char*> getFieldNames();
    std::vector<FieldVariant>       getFields();
=======
    static std::vector<const char*> getParameterNames();
    std::vector<FieldVariant>       getParameters();
>>>>>>> dc7abf6d
};
} // namespace cooling<|MERGE_RESOLUTION|>--- conflicted
+++ resolved
@@ -36,19 +36,12 @@
 #include <optional>
 #include <memory>
 #include <map>
-<<<<<<< HEAD
-#include <any>
-#include <variant>
-#include <vector>
-#include <iostream>
-=======
 #include <variant>
 #include <vector>
 #include <iostream>
 
 #include "cstone/util/type_list.hpp"
 #include "cstone/util/value_list.hpp"
->>>>>>> dc7abf6d
 
 namespace cooling
 {
@@ -139,37 +132,7 @@
         {
             std::visit([&](auto* location) { optionalIO(std::string(parameterNames[i]), location, 1); }, parameters[i]);
         }
-        optionalIO("cooling::ct_crit", &ct_crit, 1);
-    }
-
-    T cooling_time(T& rho, T& u, T& HI_fraction, T& HII_fraction, T& HM_fraction, T& HeI_fraction, T& HeII_fraction,
-                   T& HeIII_fraction, T& H2I_fraction, T& H2II_fraction, T& DI_fraction, T& DII_fraction,
-                   T& HDI_fraction, T& e_fraction, T& metal_fraction, T& volumetric_heating_rate,
-                   T& specific_heating_rate, T& RT_heating_rate, T& RT_HI_ionization_rate, T& RT_HeI_ionization_rate,
-                   T& RT_HeII_ionization_rate, T& RT_H2_dissociation_rate, T& H2_self_shielding_length);
-
-    template<class Archive>
-    void loadOrStoreAttributes(Archive* ar)
-    {
-        auto fieldNames = getFieldNames();
-        auto fields     = getFields();
-        //! @brief load or store an attribute, skips non-existing attributes on load.
-        auto optionalIO = [ar](const std::string& attribute, auto* location, size_t attrSize)
-        {
-            try
-            {
-                ar->stepAttribute("cooling::" + attribute, location, attrSize);
-            }
-            catch (std::out_of_range&)
-            {
-                std::cout << "Attribute cooling::" << attribute
-                          << " not set in file or initializer, setting to default value " << *location << std::endl;
-            }
-        };
-        for (size_t i = 0; i < fieldNames.size(); i++)
-        {
-            std::visit([&](auto* location) { optionalIO(std::string(fieldNames[i]), location, 1); }, fields[i]);
-        }
+        optionalIO("ct_crit", &ct_crit, 1);
     }
 
     /*template <typename T>
@@ -190,12 +153,7 @@
     struct Impl;
     std::unique_ptr<Impl> impl_ptr;
     using FieldVariant = std::variant<float*, double*, int*>;
-<<<<<<< HEAD
-    static std::vector<const char*> getFieldNames();
-    std::vector<FieldVariant>       getFields();
-=======
     static std::vector<const char*> getParameterNames();
     std::vector<FieldVariant>       getParameters();
->>>>>>> dc7abf6d
 };
 } // namespace cooling