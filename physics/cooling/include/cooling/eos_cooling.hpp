--- conflicted
+++ resolved
@@ -25,18 +25,11 @@
 template<typename HydroData, typename ChemData, typename Cooler>
 void eos_cooling(size_t startIndex, size_t endIndex, HydroData& d, ChemData& chem, Cooler& cooler)
 {
-<<<<<<< HEAD
-
-    using CoolingFields = typename Cooler::CoolingFields;
-    using T             = typename HydroData::RealType;
-    const auto* rho     = d.rho.data();
-=======
     using CoolingFields   = typename Cooler::CoolingFields;
     using T               = typename HydroData::RealType;
     const auto* rho       = d.rho.data();
     const auto* u         = d.u.data();
     const auto  chemistry = cstone::getPointers(get<CoolingFields>(chem), 0);
->>>>>>> abe6aece
 
     auto* p = d.p.data();
     auto* c = d.c.data();
