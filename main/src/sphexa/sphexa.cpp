--- conflicted
+++ resolved
@@ -129,19 +129,11 @@
     if (rank == 0 && writeEnabled) { fileWriter->constants(simInit->constants(), outFile); }
     if (rank == 0) { std::cout << "Data generated for " << d.numParticlesGlobal << " global particles\n"; }
 
-<<<<<<< HEAD
-    KeyType bucketSizeFocus = 64;
-    // we want about 100 global nodes per rank to decompose the domain with +-1% accuracy
-
-    KeyType bucketSize = std::max(bucketSizeFocus, d.numParticlesGlobal / (100 * numRanks));
-
-    Domain domain(rank, numRanks, bucketSize, bucketSizeFocus, theta, box);
-=======
+
     uint64_t bucketSizeFocus = 64;
     // we want about 100 global nodes per rank to decompose the domain with +-1% accuracy
     uint64_t bucketSize = std::max(bucketSizeFocus, d.numParticlesGlobal / (100 * numRanks));
     Domain   domain(rank, numRanks, bucketSize, bucketSizeFocus, theta, box);
->>>>>>> 303dd381
 
     propagator->sync(domain, simData);
     if (rank == 0) std::cout << "Domain synchronized, nLocalParticles " << d.x.size() << std::endl;
