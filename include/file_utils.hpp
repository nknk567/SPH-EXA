#pragma once

#include <fstream>
#include <vector>

#ifdef USE_MPI
#include "mpi_file_utils.hpp"
#endif
#include "exceptions.hpp"

namespace sphexa
{
namespace fileutils
{
namespace details
{
void writeParticleDataToBinFile(std::ofstream&) {}

template<typename Arg, typename... Args>
<<<<<<< HEAD
void writeParticleDataToBinFile(std::ofstream& file, const Arg& first, const Args&... args)
=======
void writeParticleDataToBinFile(std::ofstream& file, const Arg& first, Args&&... args)
>>>>>>> fb6f83fe
{
    file.write((char*)&first[0], first.size() * sizeof(first[0]));

    writeParticleDataToBinFile(file, args...);
}

<<<<<<< HEAD
void writeParticleDataToAsciiFile(std::ostream&, size_t, char) {}

template<typename Arg, typename... Args>
void writeParticleDataToAsciiFile(std::ostream& file, size_t idx, char separator, const Arg& first,
                                  const Args&... data)
=======
void writeParticleDataToAsciiFile(std::ostream&, const int, const char) {}

template<typename Arg, typename... Args>
void writeParticleDataToAsciiFile(std::ostream& file, const int idx, const char separator, const Arg& first,
                                  Args&&... data)
>>>>>>> fb6f83fe
{
    file << first[idx] << separator;

    writeParticleDataToAsciiFile(file, idx, separator, data...);
}

void readParticleDataFromBinFile(std::ifstream&) {}

template<typename Arg, typename... Args>
<<<<<<< HEAD
void readParticleDataFromBinFile(std::ifstream& file, Arg& first, Args&... args)
=======
void readParticleDataFromBinFile(std::ifstream& file, Arg& first, Args&&... args)
>>>>>>> fb6f83fe
{
    file.read(reinterpret_cast<char*>(&first[0]), first.size() * sizeof(first[0]));

    readParticleDataFromBinFile(file, args...);
}

void readParticleDataFromAsciiFile(std::ifstream&, size_t) {}

template<typename Arg, typename... Args>
void readParticleDataFromAsciiFile(std::ifstream& file, size_t idx, Arg& first, Args&... data)
{
    file >> first[idx];

    readParticleDataFromAsciiFile(file, idx, data...);
}

} // namespace details

template<typename Dataset, typename... Args>
<<<<<<< HEAD
void writeParticleCheckpointDataToBinFile(const Dataset& d, const std::string& path, Args&... data)
=======
void writeParticleCheckpointDataToBinFile(const Dataset& d, const std::string& path, Args&&... data)
>>>>>>> fb6f83fe
{
    std::ofstream checkpoint;
    checkpoint.open(path, std::ofstream::out | std::ofstream::binary);

    if (checkpoint.is_open())
    {
        checkpoint.write((char*)&d.n, sizeof(d.n));
        checkpoint.write((char*)&d.ttot, sizeof(d.ttot));
        checkpoint.write((char*)&d.minDt, sizeof(d.minDt));

        details::writeParticleDataToBinFile(checkpoint, data...);

        checkpoint.close();
    }
    else
    {
        throw FileNotOpenedException("Can't open file to write Checkpoint at path: " + path);
    }
}

template<typename... Args>
<<<<<<< HEAD
void writeParticleDataToBinFile(const std::string& path, Args&... data)
=======
void writeParticleDataToBinFile(const std::string& path, Args&&... data)
>>>>>>> fb6f83fe
{
    std::ofstream checkpoint;
    checkpoint.open(path, std::ofstream::out | std::ofstream::binary);

    if (checkpoint.is_open())
    {
        details::writeParticleDataToBinFile(checkpoint, data...);

        checkpoint.close();
    }
    else
    {
        throw FileNotOpenedException("Can't open file at path: " + path);
    }
}

template<typename... Args>
void writeParticleDataToAsciiFile(size_t firstIndex, size_t lastIndex, const std::string& path, const bool append,
                                  const char separator, Args&... data)
{
    std::ios_base::openmode mode;
    if (append)
        mode = std::ofstream::app;
    else
        mode = std::ofstream::out;

    std::ofstream dump(path, mode);

    if (dump.is_open())
    {
        for (size_t i = firstIndex; i < lastIndex; ++i)
        {
            details::writeParticleDataToAsciiFile(dump, i, separator, data...);
            dump << std::endl;
        }
    }
    else
    {
        throw FileNotOpenedException("Can't open file at path: " + path);
    }

    dump.close();
}

template<typename... Args>
<<<<<<< HEAD
void readParticleDataFromBinFile(const std::string& path, Args&... data)
=======
void writeParticleDataToAsciiFile(const std::vector<int>& clist, const std::string& path, const char separator,
                                  Args&&... data)
>>>>>>> fb6f83fe
{
    std::ifstream inputfile(path, std::ios::binary);

    if (inputfile.is_open())
    {
        details::readParticleDataFromBinFile(inputfile, data...);
        inputfile.close();
    }
    else
    {
        throw FileNotOpenedException("Can't open file at path: " + path);
    }
}

<<<<<<< HEAD
/*! @brief read input data from an ASCII file
 *
 * @tparam Args  variadic number of vector-like objects
 * @param  path  the input file to read from
 * @param  data  the data containers to read into
 *               each data container needs to be the same size (checked)
 *
 *  Each data container will get one column of the input file.
 *  The number of rows to read is determined by the data container size.
 */
template<typename... Args>
void readParticleDataFromAsciiFile(const std::string& path, Args&&... data)
=======
template<typename... Args>
void readParticleDataFromBinFile(const std::string& path, Args&&... data)
>>>>>>> fb6f83fe
{
    std::ifstream inputfile(path);

    std::array<size_t, sizeof...(Args)> sizes{data.size()...};
    size_t readSize = sizes[0];

    if (std::count(sizes.begin(), sizes.end(), readSize) != sizeof...(Args))
    {
        throw std::runtime_error("Argument vector sizes to read into are not equal\n");
    }

    if (inputfile.is_open())
    {
        for (size_t i = 0; i < readSize; ++i)
        {
            details::readParticleDataFromAsciiFile(inputfile, i, data...);
        }
        inputfile.close();
    }
    else
    {
        throw FileNotOpenedException("Can't open file at path: " + path);
    }
}

} // namespace fileutils
} // namespace sphexa<|MERGE_RESOLUTION|>--- conflicted
+++ resolved
@@ -17,30 +17,19 @@
 void writeParticleDataToBinFile(std::ofstream&) {}
 
 template<typename Arg, typename... Args>
-<<<<<<< HEAD
 void writeParticleDataToBinFile(std::ofstream& file, const Arg& first, const Args&... args)
-=======
-void writeParticleDataToBinFile(std::ofstream& file, const Arg& first, Args&&... args)
->>>>>>> fb6f83fe
+
 {
     file.write((char*)&first[0], first.size() * sizeof(first[0]));
 
     writeParticleDataToBinFile(file, args...);
 }
 
-<<<<<<< HEAD
 void writeParticleDataToAsciiFile(std::ostream&, size_t, char) {}
 
 template<typename Arg, typename... Args>
 void writeParticleDataToAsciiFile(std::ostream& file, size_t idx, char separator, const Arg& first,
                                   const Args&... data)
-=======
-void writeParticleDataToAsciiFile(std::ostream&, const int, const char) {}
-
-template<typename Arg, typename... Args>
-void writeParticleDataToAsciiFile(std::ostream& file, const int idx, const char separator, const Arg& first,
-                                  Args&&... data)
->>>>>>> fb6f83fe
 {
     file << first[idx] << separator;
 
@@ -50,11 +39,7 @@
 void readParticleDataFromBinFile(std::ifstream&) {}
 
 template<typename Arg, typename... Args>
-<<<<<<< HEAD
 void readParticleDataFromBinFile(std::ifstream& file, Arg& first, Args&... args)
-=======
-void readParticleDataFromBinFile(std::ifstream& file, Arg& first, Args&&... args)
->>>>>>> fb6f83fe
 {
     file.read(reinterpret_cast<char*>(&first[0]), first.size() * sizeof(first[0]));
 
@@ -74,11 +59,7 @@
 } // namespace details
 
 template<typename Dataset, typename... Args>
-<<<<<<< HEAD
 void writeParticleCheckpointDataToBinFile(const Dataset& d, const std::string& path, Args&... data)
-=======
-void writeParticleCheckpointDataToBinFile(const Dataset& d, const std::string& path, Args&&... data)
->>>>>>> fb6f83fe
 {
     std::ofstream checkpoint;
     checkpoint.open(path, std::ofstream::out | std::ofstream::binary);
@@ -100,11 +81,7 @@
 }
 
 template<typename... Args>
-<<<<<<< HEAD
 void writeParticleDataToBinFile(const std::string& path, Args&... data)
-=======
-void writeParticleDataToBinFile(const std::string& path, Args&&... data)
->>>>>>> fb6f83fe
 {
     std::ofstream checkpoint;
     checkpoint.open(path, std::ofstream::out | std::ofstream::binary);
@@ -150,12 +127,7 @@
 }
 
 template<typename... Args>
-<<<<<<< HEAD
 void readParticleDataFromBinFile(const std::string& path, Args&... data)
-=======
-void writeParticleDataToAsciiFile(const std::vector<int>& clist, const std::string& path, const char separator,
-                                  Args&&... data)
->>>>>>> fb6f83fe
 {
     std::ifstream inputfile(path, std::ios::binary);
 
@@ -170,7 +142,6 @@
     }
 }
 
-<<<<<<< HEAD
 /*! @brief read input data from an ASCII file
  *
  * @tparam Args  variadic number of vector-like objects
@@ -183,10 +154,6 @@
  */
 template<typename... Args>
 void readParticleDataFromAsciiFile(const std::string& path, Args&&... data)
-=======
-template<typename... Args>
-void readParticleDataFromBinFile(const std::string& path, Args&&... data)
->>>>>>> fb6f83fe
 {
     std::ifstream inputfile(path);
 
