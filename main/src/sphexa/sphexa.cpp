/*
 * MIT License
 *
 * Copyright (c) 2021 CSCS, ETH Zurich
 *               2021 University of Basel
 *
 * Permission is hereby granted, free of charge, to any person obtaining a copy
 * of this software and associated documentation files (the "Software"), to deal
 * in the Software without restriction, including without limitation the rights
 * to use, copy, modify, merge, publish, distribute, sublicense, and/or sell
 * copies of the Software, and to permit persons to whom the Software is
 * furnished to do so, subject to the following conditions:
 *
 * The above copyright notice and this permission notice shall be included in all
 * copies or substantial portions of the Software.
 *
 * THE SOFTWARE IS PROVIDED "AS IS", WITHOUT WARRANTY OF ANY KIND, EXPRESS OR
 * IMPLIED, INCLUDING BUT NOT LIMITED TO THE WARRANTIES OF MERCHANTABILITY,
 * FITNESS FOR A PARTICULAR PURPOSE AND NONINFRINGEMENT. IN NO EVENT SHALL THE
 * AUTHORS OR COPYRIGHT HOLDERS BE LIABLE FOR ANY CLAIM, DAMAGES OR OTHER
 * LIABILITY, WHETHER IN AN ACTION OF CONTRACT, TORT OR OTHERWISE, ARISING FROM,
 * OUT OF OR IN CONNECTION WITH THE SOFTWARE OR THE USE OR OTHER DEALINGS IN THE
 * SOFTWARE.
 */

/*! @file
 * @brief SPH-EXA application front-end and main function
 *
 * @author Ruben Cabezon <ruben.cabezon@unibas.ch>
 * @author Aurelien Cavelan
 * @author Jose A. Escartin <ja.escartin@gmail.com>
 * @author Sebastian Keller <sebastian.f.keller@gmail.com>
 */

#include <iostream>
#include <string>
#include <memory>
#include <vector>

#include "cstone/domain/domain.hpp"

#include "init/factory.hpp"
#include "io/arg_parser.hpp"
#include "io/factory.hpp"
#include "observables/factory.hpp"
#include "propagator/factory.hpp"
#include "util/timer.hpp"
#include "util/utils.hpp"

#include "simulation_data.hpp"

#include "insitu_viz.h"

#ifdef USE_CUDA
using AccType = cstone::GpuTag;
#else
using AccType = cstone::CpuTag;
#endif

using namespace sphexa;

bool stopSimulation(size_t iteration, double time, const std::string& maxStepStr);
void printHelp(char* binName, int rank);

int main(int argc, char** argv)
{
    auto [rank, numRanks] = initMpi();
    const ArgParser parser(argc, argv);

    if (parser.exists("-h") || parser.exists("--h") || parser.exists("-help") || parser.exists("--help"))
    {
        printHelp(argv[0], rank);
        return exitSuccess();
    }

    using Real    = double;
    using KeyType = uint64_t;
    using Dataset = SimulationData<Real, KeyType, AccType>;
    using Domain  = cstone::Domain<KeyType, Real, AccType>;

    const std::string        initCond          = parser.get("--init");
    const size_t             problemSize       = parser.get("-n", 50);
    const std::string        glassBlock        = parser.get("--glass");
    const std::string        propChoice        = parser.get("--prop", std::string("ve"));
    const std::string        maxStepStr        = parser.get("-s", std::string("200"));
    const std::string        writeFrequencyStr = parser.get("-w", std::string("0"));
    std::vector<std::string> writeExtra        = parser.getCommaList("--wextra");
    std::vector<std::string> outputFields      = parser.getCommaList("-f");
    const bool               ascii             = parser.exists("--ascii");
    const std::string        outDirectory      = parser.get("--outDir");
    const bool               quiet             = parser.exists("--quiet");
    const bool               avClean           = parser.exists("--avclean");
    const int                simDuration       = parser.get("--duration", std::numeric_limits<int>::max());
    const bool               writeEnabled      = writeFrequencyStr != "0" || !writeExtra.empty();

    std::ofstream nullOutput("/dev/null");
    std::ostream& output = quiet ? nullOutput : std::cout;
    std::ofstream constantsFile(outDirectory + "constants.txt");

    //! @brief evaluate user choice for different kind of actions
    auto simInit     = initializerFactory<Dataset>(initCond, glassBlock);
    auto propagator  = propagatorFactory<Domain, Dataset>(propChoice, avClean, output, rank);
    auto fileWriter  = fileWriterFactory(ascii, MPI_COMM_WORLD);
    auto observables = observablesFactory<Dataset>(initCond, constantsFile);

    Dataset simData;
    simData.comm = MPI_COMM_WORLD;

    Timer totalTimer(output);
    MPI_Barrier(MPI_COMM_WORLD);
    totalTimer.start();

    propagator->activateFields(simData);
    propagator->load(initCond, simData.comm);
    cstone::Box<Real> box = simInit->init(rank, numRanks, problemSize, simData);

    auto& d = simData.hydro;
    transferToDevice(d, 0, d.x.size(), propagator->conservedFields());
    d.setOutputFields(outputFields.empty() ? propagator->conservedFields() : outputFields);

<<<<<<< HEAD
    d.ng0   = 64;
    d.ngmax = 100;

=======
>>>>>>> dfe6f8e3
    bool  haveGrav = (d.g != 0.0);
    float theta    = parser.get("--theta", haveGrav ? 0.5f : 1.0f);

    const std::string outFile = parser.get("-o", outDirectory + "dump_" + initCond + fileWriter->suffix());
    if (rank == 0 && writeEnabled) { fileWriter->constants(simInit->constants(), outFile); }
    if (rank == 0) { std::cout << "Data generated for " << d.numParticlesGlobal << " global particles\n"; }

    size_t bucketSizeFocus = 64;
    // we want about 100 global nodes per rank to decompose the domain with +-1% accuracy
    size_t bucketSize = std::max(bucketSizeFocus, static_cast<size_t>(d.numParticlesGlobal / (100 * numRanks)));
    Domain domain(rank, numRanks, bucketSize, bucketSizeFocus, theta, box);

    propagator->sync(domain, simData);
    if (rank == 0) std::cout << "Domain synchronized, nLocalParticles " << d.x.size() << std::endl;

    viz::init_catalyst(argc, argv);
    viz::init_ascent(d, domain.startIndex());

    size_t startIteration = d.iteration;
    for (; !stopSimulation(d.iteration - 1, d.ttot, maxStepStr); d.iteration++)
    {
        propagator->step(domain, simData);
        box = domain.box();

        observables->computeAndWrite(simData, domain.startIndex(), domain.endIndex(), box);
        propagator->printIterationTimings(domain, simData);

        bool isWallClockReached = totalTimer.getSimDuration() > simDuration;

        if (isPeriodicOutputStep(d.iteration, writeFrequencyStr) ||
            isPeriodicOutputTime(d.ttot - d.minDt, d.ttot, writeFrequencyStr) ||
            isExtraOutputStep(d.iteration, d.ttot - d.minDt, d.ttot, writeExtra) ||
            (isWallClockReached && writeEnabled))
        {
            fileWriter->addStep(domain.startIndex(), domain.endIndex(), outFile);

            simData.hydro.loadOrStoreAttributes(fileWriter.get());
            box.loadOrStore(fileWriter.get());

            propagator->saveFields(fileWriter.get(), domain.startIndex(), domain.endIndex(), simData, box);
            propagator->save(fileWriter.get());

            fileWriter->closeStep();
        }

        viz::execute(d, domain.startIndex(), domain.endIndex());
        if (isWallClockReached)
        {
            d.iteration++;
            break;
        }
    }

    if (rank == 0)
    {
        totalTimer.step("Total execution time of " + std::to_string(d.iteration - startIteration) + " iterations of " +
                        initCond + " up to t = " + std::to_string(d.ttot));
    }

    constantsFile.close();
    viz::finalize();
    return exitSuccess();
}

//! @brief decide whether to stop the simulation based on evolved time (not wall-clock) or iteration count
bool stopSimulation(size_t iteration, double time, const std::string& maxStepStr)
{
    bool lastIteration = strIsIntegral(maxStepStr) && iteration >= std::stoi(maxStepStr);
    bool simTimeLimit  = !strIsIntegral(maxStepStr) && time > std::stod(maxStepStr);

    return lastIteration || simTimeLimit;
}

void printHelp(char* name, int rank)
{
    if (rank == 0)
    {
        printf("\nUsage:\n\n");
        printf("%s [OPTIONS]\n", name);
        printf("\nWhere possible options are:\n\n");

        printf("\t--init \t\t Test case selection (evrard, sedov, noh, isobaric-cube, wind-shock, turbulence)\n"
               "\t\t\t or an HDF5 file with initial conditions\n\n");
        printf("\t-n NUM \t\t Initialize data with (approx when using glass blocks) NUM^3 global particles [50]\n");
        printf("\t--glass FILE\t Use glass block as template to generate initial x,y,z configuration\n\n");

        printf("\t--theta NUM \t Gravity accuracy parameter [default 0.5 when self-gravity is active]\n\n");

        printf("\t--prop STRING \t Choice of SPH propagator [default: modern SPH]. For standard SPH, use \"std\" \n\n");

        printf("\t-s NUM \t\t int(NUM):  Number of iterations (time-steps) [200],\n\
                \t real(NUM): Time   of simulation (time-model)\n\n");

        printf("\t--wextra LIST \t Comma-separated list of steps (integers) or ~times (floating point)\n"
               "\t\t\t at which to trigger file output\n"
               "\t\t\t e.g.: --wextra 1,10,0.77 (output at after iteration 1 and 10 and at simulation time 0.77s\n\n");

        printf("\t-w NUM \t\t NUM<=0:    Disable file output [default],\n\
                \t int(NUM):  Dump particle data every NUM iteration steps,\n\
                \t real(NUM): Dump particle data every NUM seconds of simulation (not wall-clock) time \n\n");

        printf("\t-f LIST \t Comma-separated list of field names to write for each dump.\n"
               "\t\t\t e.g: -f x,y,z,h,rho\n"
               "\t\t\t If omitted, the list will be set to all conserved fields,\n"
               "\t\t\t resulting in a restartable output file\n\n");

        printf("\t--ascii \t Dump file in ASCII format [binary HDF5 by default]\n\n");

        printf("\t--outDir PATH \t Path to directory where output will be saved [./].\n\
                    \t Note that directory must exist and be provided with ending slash,\n\
                    \t e.g: --outDir /home/user/folderToSaveOutputFiles/\n\n");

        printf("\t--quiet \t Don't print anything to stdout\n\n");

        printf("\t--duration \t Maximum wall-clock run time of the simulation in seconds.[MAX_INT]\n\n");
    }
}<|MERGE_RESOLUTION|>--- conflicted
+++ resolved
@@ -118,12 +118,7 @@
     transferToDevice(d, 0, d.x.size(), propagator->conservedFields());
     d.setOutputFields(outputFields.empty() ? propagator->conservedFields() : outputFields);
 
-<<<<<<< HEAD
-    d.ng0   = 64;
-    d.ngmax = 100;
-
-=======
->>>>>>> dfe6f8e3
+
     bool  haveGrav = (d.g != 0.0);
     float theta    = parser.get("--theta", haveGrav ? 0.5f : 1.0f);
 
