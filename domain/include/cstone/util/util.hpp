/*
 * MIT License
 *
 * Copyright (c) 2021 CSCS, ETH Zurich
 *               2021 University of Basel
 *
 * Permission is hereby granted, free of charge, to any person obtaining a copy
 * of this software and associated documentation files (the "Software"), to deal
 * in the Software without restriction, including without limitation the rights
 * to use, copy, modify, merge, publish, distribute, sublicense, and/or sell
 * copies of the Software, and to permit persons to whom the Software is
 * furnished to do so, subject to the following conditions:
 *
 * The above copyright notice and this permission notice shall be included in all
 * copies or substantial portions of the Software.
 *
 * THE SOFTWARE IS PROVIDED "AS IS", WITHOUT WARRANTY OF ANY KIND, EXPRESS OR
 * IMPLIED, INCLUDING BUT NOT LIMITED TO THE WARRANTIES OF MERCHANTABILITY,
 * FITNESS FOR A PARTICULAR PURPOSE AND NONINFRINGEMENT. IN NO EVENT SHALL THE
 * AUTHORS OR COPYRIGHT HOLDERS BE LIABLE FOR ANY CLAIM, DAMAGES OR OTHER
 * LIABILITY, WHETHER IN AN ACTION OF CONTRACT, TORT OR OTHERWISE, ARISING FROM,
 * OUT OF OR IN CONNECTION WITH THE SOFTWARE OR THE USE OR OTHER DEALINGS IN THE
 * SOFTWARE.
 */

/*! @file
 * @brief  General purpose utilities
 *
 * @author Sebastian Keller <sebastian.f.keller@gmail.com>
 */

#pragma once

#include <algorithm>
#include <tuple>
#include <utility>

#include "cstone/cuda/annotation.hpp"
#include "array.hpp"

/*! @brief A template to create structs as a type-safe version to using declarations
 *
 * Used in public API functions where a distinction between different
 * arguments of the same underlying type is desired. This provides a type-safe
 * version to using declarations. Instead of naming a type alias, the name
 * is used to define a struct that inherits from StrongType<T>, where T is
 * the underlying type.
 *
 * Due to the T() conversion and assignment from T,
 * an instance of StrongType<T> struct behaves essentially like an actual T, while construction
 * from T is disabled. This makes it impossible to pass a T as a function parameter
 * of type StrongType<T>.
 */
template<class T, class Phantom>
struct StrongType
{
    using ValueType [[maybe_unused]] = T;

    //! default ctor
    constexpr HOST_DEVICE_FUN StrongType()
        : value_{}
    {
    }
    //! construction from the underlying type T, implicit conversions disabled
    explicit constexpr HOST_DEVICE_FUN StrongType(T v)
        : value_(std::move(v))
    {
    }

    //! assignment from T
    constexpr HOST_DEVICE_FUN StrongType& operator=(T v)
    {
        value_ = std::move(v);
        return *this;
    }

    //! conversion to T
    constexpr HOST_DEVICE_FUN operator T() const { return value_; } // NOLINT

    //! access the underlying value
    constexpr HOST_DEVICE_FUN T value() const { return value_; }

private:
    T value_;
};

/*! @brief StrongType equality comparison
 *
 * Requires that both T and Phantom template parameters match.
 * For the case where a comparison between StrongTypes with matching T, but differing Phantom
 * parameters is desired, the underlying value attribute should be compared instead
 */
template<class T, class Phantom>
constexpr HOST_DEVICE_FUN bool operator==(const StrongType<T, Phantom>& lhs, const StrongType<T, Phantom>& rhs)
{
    return lhs.value() == rhs.value();
}

//! @brief comparison function <
template<class T, class Phantom>
constexpr HOST_DEVICE_FUN bool operator<(const StrongType<T, Phantom>& lhs, const StrongType<T, Phantom>& rhs)
{
    return lhs.value() < rhs.value();
}

//! @brief comparison function >
template<class T, class Phantom>
constexpr HOST_DEVICE_FUN bool operator>(const StrongType<T, Phantom>& lhs, const StrongType<T, Phantom>& rhs)
{
    return lhs.value() > rhs.value();
}

//! @brief addition
template<class T, class Phantom>
constexpr HOST_DEVICE_FUN StrongType<T, Phantom> operator+(const StrongType<T, Phantom>& lhs,
                                                           const StrongType<T, Phantom>& rhs)
{
    return StrongType<T, Phantom>(lhs.value() + rhs.value());
}

//! @brief subtraction
template<class T, class Phantom>
constexpr HOST_DEVICE_FUN StrongType<T, Phantom> operator-(const StrongType<T, Phantom>& lhs,
                                                           const StrongType<T, Phantom>& rhs)
{
    return StrongType<T, Phantom>(lhs.value() - rhs.value());
}

<<<<<<< HEAD
//! @brief constexpr string as structural type for use as non-type template parameter (C++20)
template<size_t N>
struct StructuralString
{
    constexpr StructuralString(const char (&str)[N]) noexcept { std::copy_n(str, N, value); }

    char value[N];
};

template<size_t N1, size_t N2>
constexpr StructuralString<N1 + N2 - 1> operator+(const StructuralString<N1>& a, const StructuralString<N2>& b)
{
    char value[N1 + N2 - 1];
    std::copy_n(a.value, N1 - 1, value);
    std::copy_n(b.value, N2, value + N1 - 1);
    return StructuralString(value);
}

//! @brief Utility to call function with each element in tuple_1 and tuple_2
template<class F, class T1, class T2>
void for_each_tuple_zip(F&& func, T1&& tuple_1, T2&& tuple_2)
{
    std::apply(
        [&func, &tuple_2](auto&... args1)
        {
            std::apply([&args1..., f = func](auto&... args2)
                       { [[maybe_unused]] auto list = std::initializer_list<int>{(f(args1, args2), 0)...}; },
                       tuple_2);
        },
        tuple_1);
}

=======
>>>>>>> 580fcd85
//! @brief Utility to call function with each element in tuple_
template<class F, class... Ts>
void for_each_tuple(F&& func, std::tuple<Ts...>& tuple_)
{
    std::apply([f = func](auto&... args) { [[maybe_unused]] auto list = std::initializer_list<int>{(f(args), 0)...}; },
               tuple_);
}

//! @brief Utility to call function with each element in tuple_ with const guarantee
template<class F, class... Ts>
void for_each_tuple(F&& func, const std::tuple<Ts...>& tuple_)
{
    std::apply([f = func](auto&... args) { [[maybe_unused]] auto list = std::initializer_list<int>{(f(args), 0)...}; },
               tuple_);
}

//! @brief convert an index_sequence into a tuple of integral constants (e.g. for use with for_each_tuple)
template<size_t... Is>
constexpr auto makeIntegralTuple(std::index_sequence<Is...>)
{
    return std::make_tuple(std::integral_constant<size_t, Is>{}...);
}

template<class Tuple, size_t... Is>
constexpr auto discardLastImpl(const Tuple& tuple, std::index_sequence<Is...>)
{
    return std::tie(std::get<Is>(tuple)...);
}

template<class Tuple>
constexpr auto discardLastElement(const Tuple& tuple)
{
    constexpr int tupleSize = std::tuple_size_v<Tuple>;
    static_assert(tupleSize > 1);

    using Seq = std::make_index_sequence<tupleSize - 1>;
    return discardLastImpl(tuple, Seq{});
}

//! @brief ceil(dividend/divisor) for unsigned integers
HOST_DEVICE_FUN constexpr size_t iceil(size_t dividend, unsigned divisor)
{
    return (dividend + divisor - 1lu) / divisor;
}

HOST_DEVICE_FUN constexpr size_t round_up(size_t n, unsigned multiple) { return iceil(n, multiple) * multiple; }<|MERGE_RESOLUTION|>--- conflicted
+++ resolved
@@ -126,25 +126,6 @@
     return StrongType<T, Phantom>(lhs.value() - rhs.value());
 }
 
-<<<<<<< HEAD
-//! @brief constexpr string as structural type for use as non-type template parameter (C++20)
-template<size_t N>
-struct StructuralString
-{
-    constexpr StructuralString(const char (&str)[N]) noexcept { std::copy_n(str, N, value); }
-
-    char value[N];
-};
-
-template<size_t N1, size_t N2>
-constexpr StructuralString<N1 + N2 - 1> operator+(const StructuralString<N1>& a, const StructuralString<N2>& b)
-{
-    char value[N1 + N2 - 1];
-    std::copy_n(a.value, N1 - 1, value);
-    std::copy_n(b.value, N2, value + N1 - 1);
-    return StructuralString(value);
-}
-
 //! @brief Utility to call function with each element in tuple_1 and tuple_2
 template<class F, class T1, class T2>
 void for_each_tuple_zip(F&& func, T1&& tuple_1, T2&& tuple_2)
@@ -159,8 +140,6 @@
         tuple_1);
 }
 
-=======
->>>>>>> 580fcd85
 //! @brief Utility to call function with each element in tuple_
 template<class F, class... Ts>
 void for_each_tuple(F&& func, std::tuple<Ts...>& tuple_)
