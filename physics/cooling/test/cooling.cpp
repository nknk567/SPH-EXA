--- conflicted
+++ resolved
@@ -4,12 +4,9 @@
 #include <cmath>
 #include "gtest/gtest.h"
 
-<<<<<<< HEAD
-=======
 #include "cooling/cooler.hpp"
 
 #include "cstone/fields/field_get.hpp"
->>>>>>> dc7abf6d
 #include "io/ifile_io.hpp"
 
 TEST(cooling_grackle, test1a)
@@ -41,17 +38,11 @@
     grackleOptions["cooling::dust_chemistry"]         = 1;
     grackleOptions["cooling::UVbackground"]           = 1;
     grackleOptions["cooling::metal_cooling"]          = 1;
-<<<<<<< HEAD
+
 
     sphexa::BuiltinWriter attributeSetter(grackleOptions);
     cd.loadOrStoreAttributes(&attributeSetter);
 
-=======
-
-    sphexa::BuiltinWriter attributeSetter(grackleOptions);
-    cd.loadOrStoreAttributes(&attributeSetter);
-
->>>>>>> dc7abf6d
     cd.init(0, time_units);
 
     constexpr Real tiny_number = 1.e-20;
