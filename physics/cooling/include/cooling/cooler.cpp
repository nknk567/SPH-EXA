//
// Created by Noah Kubli on 24.11.22.
//

extern "C"
{
#include <grackle.h>
}

#include "cooler.hpp"
#include "cooler_field_data_content.h"

#include <array>
#include <vector>
#include <map>
#include <any>
#include <cmath>
#include <iostream>

namespace cooling
{

template<typename T>
struct Cooler<T>::Impl
{
    friend struct Cooler<T>;

private:
    //! @brief Solar mass in g
    constexpr static T ms_g = 1.989e33;
    //! @brief kpc in cm
    constexpr static T kp_cm = 3.086e21;
    //! @brief Gravitational constant in cgs units
    constexpr static T G_newton = 6.674e-8;
    //! @brief code unit mass in solar masses
    T m_code_in_ms = 1e16;
    //! @brief code unit length in kpc
    T l_code_in_kpc = 46400.;
    //! @brief Path to Grackle data file
    std::string grackle_data_file_path = CMAKE_SOURCE_DIR "/extern/grackle/grackle_repo/input/CloudyData_UVB=HM2012.h5";

    Impl();
<<<<<<< HEAD
    void initOptions(const std::map<std::string, std::any>& grackle_options);
=======
>>>>>>> d6d3a422

    struct GlobalValues
    {
        code_units             units;
        chemistry_data         data;
        chemistry_data_storage rates;
    };
    GlobalValues global_values;

<<<<<<< HEAD
    //{"use_grackle", "primordial_chemistry"};
    constexpr static std::array fieldNames{
=======
    constexpr static std::array fieldNames{
        "m_code_in_ms", "l_code_in_kpc",
        // Grackle parameters
>>>>>>> d6d3a422
        "use_grackle", "with_radiative_cooling", "primordial_chemistry", "dust_chemistry", "metal_cooling",
        "UVbackground",
        //!
        //! d.char *grackle_data_file",
        "cmb_temperature_floor", "Gamma", "h2_on_dust", "use_dust_density_field", "dust_recombination_cooling",
        "photoelectric_heating", "photoelectric_heating_rate", "use_isrf_field", "interstellar_radiation_field",
        "use_volumetric_heating_rate", "use_specific_heating_rate", "three_body_rate", "cie_cooling",
        "h2_optical_depth_approximation", "ih2co", "ipiht", "HydrogenFractionByMass", "DeuteriumToHydrogenRatio",
        "SolarMetalFractionByMass", "local_dust_to_gas_ratio", "NumberOfTemperatureBins", "CaseBRecombination",
        "TemperatureStart", "TemperatureEnd", "NumberOfDustTemperatureBins", "DustTemperatureStart",
        "DustTemperatureEnd", "Compton_xray_heating", "LWbackground_sawtooth_suppression", "LWbackground_intensity",
        "UVbackground_redshift_on", "UVbackground_redshift_off", "UVbackground_redshift_fullon",
        "UVbackground_redshift_drop", "cloudy_electron_fraction_factor", "use_radiative_transfer",
        "radiative_transfer_coupled_rate_solver", "radiative_transfer_intermediate_step",
        "radiative_transfer_hydrogen_only", "self_shielding_method", "H2_self_shielding", "H2_custom_shielding",
        "h2_charge_exchange_rate", "h2_dust_rate", "h2_h_cooling_rate", "collisional_excitation_rates",
<<<<<<< HEAD
        "collisional_ionisation_rates", "recombination_cooling_rates", "bremsstrahlung_cooling_rates"};
    auto fieldsTuple()
    {
        auto& d = global_values.data;
        //(d.use_grackle, d.primordial_chemistry);
        return std::tie

            (d.use_grackle, d.with_radiative_cooling, d.primordial_chemistry, d.dust_chemistry, d.metal_cooling,
             d.UVbackground,
             //!
             //! d.char *grackle_data_file,
             d.cmb_temperature_floor, d.Gamma, d.h2_on_dust, d.use_dust_density_field, d.dust_recombination_cooling,
             d.photoelectric_heating, d.photoelectric_heating_rate, d.use_isrf_field, d.interstellar_radiation_field,
             d.use_volumetric_heating_rate, d.use_specific_heating_rate, d.three_body_rate, d.cie_cooling,
             d.h2_optical_depth_approximation, d.ih2co, d.ipiht, d.HydrogenFractionByMass, d.DeuteriumToHydrogenRatio,
             d.SolarMetalFractionByMass, d.local_dust_to_gas_ratio, d.NumberOfTemperatureBins, d.CaseBRecombination,
             d.TemperatureStart, d.TemperatureEnd, d.NumberOfDustTemperatureBins, d.DustTemperatureStart,
             d.DustTemperatureEnd, d.Compton_xray_heating, d.LWbackground_sawtooth_suppression,
             d.LWbackground_intensity, d.UVbackground_redshift_on, d.UVbackground_redshift_off,
             d.UVbackground_redshift_fullon, d.UVbackground_redshift_drop, d.cloudy_electron_fraction_factor,
             d.use_radiative_transfer, d.radiative_transfer_coupled_rate_solver, d.radiative_transfer_intermediate_step,
             d.radiative_transfer_hydrogen_only, d.self_shielding_method, d.H2_self_shielding, d.H2_custom_shielding,
             d.h2_charge_exchange_rate, d.h2_dust_rate, d.h2_h_cooling_rate, d.collisional_excitation_rates,
             d.collisional_ionisation_rates, d.recombination_cooling_rates, d.bremsstrahlung_cooling_rates);
=======
        "collisional_ionisation_rates", "recombination_cooling_rates", "bremsstrahlung_cooling_rates", "max_iterations",
        "exit_after_iterations_exceeded"};

    auto fieldsTuple()
    {
        auto& d = global_values.data;
        return std::tie(
            m_code_in_ms, l_code_in_kpc, d.use_grackle, d.with_radiative_cooling, d.primordial_chemistry,
            d.dust_chemistry, d.metal_cooling, d.UVbackground,
            //!
            //! d.char *grackle_data_file,
            d.cmb_temperature_floor, d.Gamma, d.h2_on_dust, d.use_dust_density_field, d.dust_recombination_cooling,
            d.photoelectric_heating, d.photoelectric_heating_rate, d.use_isrf_field, d.interstellar_radiation_field,
            d.use_volumetric_heating_rate, d.use_specific_heating_rate, d.three_body_rate, d.cie_cooling,
            d.h2_optical_depth_approximation, d.ih2co, d.ipiht, d.HydrogenFractionByMass, d.DeuteriumToHydrogenRatio,
            d.SolarMetalFractionByMass, d.local_dust_to_gas_ratio, d.NumberOfTemperatureBins, d.CaseBRecombination,
            d.TemperatureStart, d.TemperatureEnd, d.NumberOfDustTemperatureBins, d.DustTemperatureStart,
            d.DustTemperatureEnd, d.Compton_xray_heating, d.LWbackground_sawtooth_suppression, d.LWbackground_intensity,
            d.UVbackground_redshift_on, d.UVbackground_redshift_off, d.UVbackground_redshift_fullon,
            d.UVbackground_redshift_drop, d.cloudy_electron_fraction_factor, d.use_radiative_transfer,
            d.radiative_transfer_coupled_rate_solver, d.radiative_transfer_intermediate_step,
            d.radiative_transfer_hydrogen_only, d.self_shielding_method, d.H2_self_shielding, d.H2_custom_shielding,
            d.h2_charge_exchange_rate, d.h2_dust_rate, d.h2_h_cooling_rate, d.collisional_excitation_rates,
            d.collisional_ionisation_rates, d.recombination_cooling_rates, d.bremsstrahlung_cooling_rates,
            d.max_iterations, d.exit_after_iterations_exceeded);
>>>>>>> d6d3a422
    }
    static_assert(fieldNames.size() == std::tuple_size_v<decltype(((Impl*)nullptr)->fieldsTuple())>);

    std::vector<FieldVariant> getFields()
    {
<<<<<<< HEAD
        return std::apply(
            [](auto&... a)
            {
                auto ret = std::vector<FieldVariant>{&a...};
                std::cout << "ret " << ret.size() << std::endl;

                return ret;
            },
            fieldsTuple());
    }

    std::vector<const char*> getFieldNames()
=======
        return std::apply([](auto&... a) { return std::vector<FieldVariant>{&a...}; }, fieldsTuple());
    }

    static std::vector<const char*> getFieldNames()
>>>>>>> d6d3a422
    {
        auto a = std::apply([](auto&... a) { return std::array<const char*, sizeof...(a)>{(&a[0])...}; }, fieldNames);
        return std::vector(a.begin(), a.end());
    }

<<<<<<< HEAD
    void init(const double ms_sim, const double kp_sim, const int comoving_coordinates,
              const std::optional<std::map<std::string, std::any>> grackleOptions = std::nullopt,
              const std::optional<double>                          t_sim          = std::nullopt);
=======
    void init(int comoving_coordinates, std::optional<T> time_unit);
>>>>>>> d6d3a422

    void init(double ms_sim, double kp_sim, int comoving_coordinates, std::optional<double> t_sim);

    chemistry_data getDefaultChemistryData()
    {

        chemistry_data data_default;
        local_initialize_chemistry_parameters(&data_default);
        data_default.grackle_data_file = &grackle_data_file_path[0];
        return data_default;
    }

    void cool_particle(const T& dt, T& rho, T& u, T& HI_fraction, T& HII_fraction, T& HM_fraction, T& HeI_fraction,
                       T& HeII_fraction, T& HeIII_fraction, T& H2I_fraction, T& H2II_fraction, T& DI_fraction,
                       T& DII_fraction, T& HDI_fraction, T& e_fraction, T& metal_fraction, T& volumetric_heating_rate,
                       T& specific_heating_rate, T& RT_heating_rate, T& RT_HI_ionization_rate,
                       T& RT_HeI_ionization_rate, T& RT_HeII_ionization_rate, T& RT_H2_dissociation_rate,
                       T& H2_self_shielding_length);

    T energy_to_temperature(const T& dt, T& rho, T& u, T& HI_fraction, T& HII_fraction, T& HM_fraction, T& HeI_fraction,
                            T& HeII_fraction, T& HeIII_fraction, T& H2I_fraction, T& H2II_fraction, T& DI_fraction,
                            T& DII_fraction, T& HDI_fraction, T& e_fraction, T& metal_fraction,
                            T& volumetric_heating_rate, T& specific_heating_rate, T& RT_heating_rate,
                            T& RT_HI_ionization_rate, T& RT_HeI_ionization_rate, T& RT_HeII_ionization_rate,
                            T& RT_H2_dissociation_rate, T& H2_self_shielding_length);

    T pressure(T& rho, T& u, T& HI_fraction, T& HII_fraction, T& HM_fraction, T& HeI_fraction, T& HeII_fraction,
               T& HeIII_fraction, T& H2I_fraction, T& H2II_fraction, T& DI_fraction, T& DII_fraction, T& HDI_fraction,
               T& e_fraction, T& metal_fraction, T& volumetric_heating_rate, T& specific_heating_rate,
               T& RT_heating_rate, T& RT_HI_ionization_rate, T& RT_HeI_ionization_rate, T& RT_HeII_ionization_rate,
               T& RT_H2_dissociation_rate, T& H2_self_shielding_length);

    T adiabatic_index(T& rho, T& u, T& HI_fraction, T& HII_fraction, T& HM_fraction, T& HeI_fraction, T& HeII_fraction,
                      T& HeIII_fraction, T& H2I_fraction, T& H2II_fraction, T& DI_fraction, T& DII_fraction,
                      T& HDI_fraction, T& e_fraction, T& metal_fraction, T& volumetric_heating_rate,
                      T& specific_heating_rate, T& RT_heating_rate, T& RT_HI_ionization_rate, T& RT_HeI_ionization_rate,
                      T& RT_HeII_ionization_rate, T& RT_H2_dissociation_rate, T& H2_self_shielding_length);
<<<<<<< HEAD
    T temperature_to_energy(T& rho, T& temp, T& HI_fraction, T& HII_fraction, T& HM_fraction, T& HeI_fraction,
                            T& HeII_fraction, T& HeIII_fraction, T& H2I_fraction, T& H2II_fraction, T& DI_fraction,
                            T& DII_fraction, T& HDI_fraction, T& e_fraction, T& metal_fraction,
                            T& volumetric_heating_rate, T& specific_heating_rate, T& RT_heating_rate,
                            T& RT_HI_ionization_rate, T& RT_HeI_ionization_rate, T& RT_HeII_ionization_rate,
                            T& RT_H2_dissociation_rate, T& H2_self_shielding_length);
=======

>>>>>>> d6d3a422
    T cooling_time(T& rho, T& u, T& HI_fraction, T& HII_fraction, T& HM_fraction, T& HeI_fraction, T& HeII_fraction,
                   T& HeIII_fraction, T& H2I_fraction, T& H2II_fraction, T& DI_fraction, T& DII_fraction,
                   T& HDI_fraction, T& e_fraction, T& metal_fraction, T& volumetric_heating_rate,
                   T& specific_heating_rate, T& RT_heating_rate, T& RT_HI_ionization_rate, T& RT_HeI_ionization_rate,
                   T& RT_HeII_ionization_rate, T& RT_H2_dissociation_rate, T& H2_self_shielding_length);
};

// Implementation of Cooler
template<typename T>
Cooler<T>::Cooler()
    : impl_ptr(new Impl)
{
}

template<typename T>
Cooler<T>::~Cooler() = default;

template<typename T>
<<<<<<< HEAD
void Cooler<T>::init(const double ms_sim, const double kp_sim, const int comoving_coordinates,
                     const std::optional<double> t_sim)
{
    impl_ptr->init(ms_sim, kp_sim, comoving_coordinates, t_sim);
}

template<typename T>
std::vector<typename Cooler<T>::FieldVariant> Cooler<T>::getFields()
{
=======
void Cooler<T>::init(const int comoving_coordinates, const std::optional<T> time_unit)
{
    impl_ptr->init(comoving_coordinates, time_unit);
}

template<typename T>
std::vector<typename Cooler<T>::FieldVariant> Cooler<T>::getFields()
{
>>>>>>> d6d3a422
    return impl_ptr->getFields();
}

template<typename T>
std::vector<const char*> Cooler<T>::getFieldNames()
{
<<<<<<< HEAD
    return impl_ptr->getFieldNames();
=======
    return Cooler<T>::Impl::getFieldNames();
>>>>>>> d6d3a422
}

template<typename T>
void Cooler<T>::cool_particle(const T& dt, T& rho, T& u, T& HI_fraction, T& HII_fraction, T& HM_fraction,
                              T& HeI_fraction, T& HeII_fraction, T& HeIII_fraction, T& H2I_fraction, T& H2II_fraction,
                              T& DI_fraction, T& DII_fraction, T& HDI_fraction, T& e_fraction, T& metal_fraction,
                              T& volumetric_heating_rate, T& specific_heating_rate, T& RT_heating_rate,
                              T& RT_HI_ionization_rate, T& RT_HeI_ionization_rate, T& RT_HeII_ionization_rate,
                              T& RT_H2_dissociation_rate, T& H2_self_shielding_length)
{
    impl_ptr->cool_particle(dt, rho, u, HI_fraction, HII_fraction, HM_fraction, HeI_fraction, HeII_fraction,
                            HeIII_fraction, H2I_fraction, H2II_fraction, DI_fraction, DII_fraction, HDI_fraction,
                            e_fraction, metal_fraction, volumetric_heating_rate, specific_heating_rate, RT_heating_rate,
                            RT_HI_ionization_rate, RT_HeI_ionization_rate, RT_HeII_ionization_rate,
                            RT_H2_dissociation_rate, H2_self_shielding_length);
}

template<typename T>
T Cooler<T>::energy_to_temperature(const T& dt, T& rho, T& u, T& HI_fraction, T& HII_fraction, T& HM_fraction,
                                   T& HeI_fraction, T& HeII_fraction, T& HeIII_fraction, T& H2I_fraction,
                                   T& H2II_fraction, T& DI_fraction, T& DII_fraction, T& HDI_fraction, T& e_fraction,
                                   T& metal_fraction, T& volumetric_heating_rate, T& specific_heating_rate,
                                   T& RT_heating_rate, T& RT_HI_ionization_rate, T& RT_HeI_ionization_rate,
                                   T& RT_HeII_ionization_rate, T& RT_H2_dissociation_rate, T& H2_self_shielding_length)
{
    return impl_ptr->energy_to_temperature(
        dt, rho, u, HI_fraction, HII_fraction, HM_fraction, HeI_fraction, HeII_fraction, HeIII_fraction, H2I_fraction,
        H2II_fraction, DI_fraction, DII_fraction, HDI_fraction, e_fraction, metal_fraction, volumetric_heating_rate,
        specific_heating_rate, RT_heating_rate, RT_HI_ionization_rate, RT_HeI_ionization_rate, RT_HeII_ionization_rate,
        RT_H2_dissociation_rate, H2_self_shielding_length);
}

template<typename T>
T Cooler<T>::pressure(T& rho, T& u, T& HI_fraction, T& HII_fraction, T& HM_fraction, T& HeI_fraction, T& HeII_fraction,
                      T& HeIII_fraction, T& H2I_fraction, T& H2II_fraction, T& DI_fraction, T& DII_fraction,
                      T& HDI_fraction, T& e_fraction, T& metal_fraction, T& volumetric_heating_rate,
                      T& specific_heating_rate, T& RT_heating_rate, T& RT_HI_ionization_rate, T& RT_HeI_ionization_rate,
                      T& RT_HeII_ionization_rate, T& RT_H2_dissociation_rate, T& H2_self_shielding_length)
{
    return impl_ptr->pressure(rho, u, HI_fraction, HII_fraction, HM_fraction, HeI_fraction, HeII_fraction,
                              HeIII_fraction, H2I_fraction, H2II_fraction, DI_fraction, DII_fraction, HDI_fraction,
                              e_fraction, metal_fraction, volumetric_heating_rate, specific_heating_rate,
                              RT_heating_rate, RT_HI_ionization_rate, RT_HeI_ionization_rate, RT_HeII_ionization_rate,
                              RT_H2_dissociation_rate, H2_self_shielding_length);
}

template<typename T>
T Cooler<T>::adiabatic_index(T& rho, T& u, T& HI_fraction, T& HII_fraction, T& HM_fraction, T& HeI_fraction,
                             T& HeII_fraction, T& HeIII_fraction, T& H2I_fraction, T& H2II_fraction, T& DI_fraction,
                             T& DII_fraction, T& HDI_fraction, T& e_fraction, T& metal_fraction,
                             T& volumetric_heating_rate, T& specific_heating_rate, T& RT_heating_rate,
                             T& RT_HI_ionization_rate, T& RT_HeI_ionization_rate, T& RT_HeII_ionization_rate,
                             T& RT_H2_dissociation_rate, T& H2_self_shielding_length)
{
    return impl_ptr->adiabatic_index(
        rho, u, HI_fraction, HII_fraction, HM_fraction, HeI_fraction, HeII_fraction, HeIII_fraction, H2I_fraction,
        H2II_fraction, DI_fraction, DII_fraction, HDI_fraction, e_fraction, metal_fraction, volumetric_heating_rate,
        specific_heating_rate, RT_heating_rate, RT_HI_ionization_rate, RT_HeI_ionization_rate, RT_HeII_ionization_rate,
        RT_H2_dissociation_rate, H2_self_shielding_length);
}

template<typename T>
T Cooler<T>::cooling_time(T& rho, T& u, T& HI_fraction, T& HII_fraction, T& HM_fraction, T& HeI_fraction,
                          T& HeII_fraction, T& HeIII_fraction, T& H2I_fraction, T& H2II_fraction, T& DI_fraction,
                          T& DII_fraction, T& HDI_fraction, T& e_fraction, T& metal_fraction,
                          T& volumetric_heating_rate, T& specific_heating_rate, T& RT_heating_rate,
                          T& RT_HI_ionization_rate, T& RT_HeI_ionization_rate, T& RT_HeII_ionization_rate,
                          T& RT_H2_dissociation_rate, T& H2_self_shielding_length)
{
    return impl_ptr->cooling_time(rho, u, HI_fraction, HII_fraction, HM_fraction, HeI_fraction, HeII_fraction,
                                  HeIII_fraction, H2I_fraction, H2II_fraction, DI_fraction, DII_fraction, HDI_fraction,
                                  e_fraction, metal_fraction, volumetric_heating_rate, specific_heating_rate,
                                  RT_heating_rate, RT_HI_ionization_rate, RT_HeI_ionization_rate,
                                  RT_HeII_ionization_rate, RT_H2_dissociation_rate, H2_self_shielding_length);
}

template struct Cooler<double>;
template struct Cooler<float>;

// Implementation of Cooler::Impl
template<typename T>
Cooler<T>::Impl::Impl()
{
<<<<<<< HEAD
    global_values.data                   = _set_default_chemistry_parameters();
=======
    local_initialize_chemistry_parameters(&global_values.data);
>>>>>>> d6d3a422
    global_values.data.grackle_data_file = &grackle_data_file_path[0];
}

template<typename T>
<<<<<<< HEAD
void Cooler<T>::Impl::init(const double ms_sim, const double kp_sim, const int comoving_coordinates,
                           const std::optional<double> t_sim)
{
    ms              = ms_sim;
    kpc             = kp_sim;
    grackle_verbose = 1;

    // Density
    const double density_unit = ms * ms_g / std::pow(kpc * kp_cm, 3);
    // Time
    const double time_unit = t_sim.value_or(std::sqrt(1. / (density_unit * G_newton)));
    // Length
    const double length_unit = kpc * kp_cm;
    // Velocity
    const double velocity_unit = length_unit / time_unit;

    global_values.units.density_units        = density_unit; // m_sun / (pc * pc * pc);
    global_values.units.time_units           = time_unit;    // code_time;
    global_values.units.length_units         = length_unit;  // pc;
    global_values.units.velocity_units       = velocity_unit;
    global_values.units.a_units              = 1.0;
    global_values.units.a_value              = 1.0;
    global_values.units.comoving_coordinates = comoving_coordinates;

#ifndef NDEBUG
    std::cout << "debug\n";
    std::cout << ms << "\t" << ms_g << "\t" << kpc << "\n";
    std::cout << "code units\n";
    std::cout << global_values.units.density_units << "\t" << global_values.units.time_units << "\t"
              << global_values.units.length_units << "\n";
#endif
    global_values.data.grackle_data_file = &grackle_data_file_path[0];
    if (0 == _initialize_chemistry_data(&global_values.data, &global_values.rates, &global_values.units))
    {
        std::cout << global_values.data.with_radiative_cooling << std::endl;
        throw std::runtime_error("Grackle: Error in _initialize_chemistry_data");
    }
}
template<typename T>
void Cooler<T>::Impl::init(const double ms_sim, const double kp_sim, const int comoving_coordinates,
                           const std::optional<std::map<std::string, std::any>> grackleOptions,
                           const std::optional<double>                          t_sim)
=======
void Cooler<T>::Impl::init(const int comoving_coordinates, std::optional<T> tu)
>>>>>>> d6d3a422
{
    grackle_verbose = 1;

    // Density
    const double density_unit = m_code_in_ms * ms_g / std::pow(l_code_in_kpc * kp_cm, 3);
    // Time
    const double time_unit = tu.value_or(std::sqrt(1. / (density_unit * G_newton)));
    // Length
    const double length_unit = l_code_in_kpc * kp_cm;
    // Velocity
    const double velocity_unit = length_unit / time_unit;

    global_values.units.density_units        = density_unit; // m_sun / (pc * pc * pc);
    global_values.units.time_units           = time_unit;    // code_time;
    global_values.units.length_units         = length_unit;  // pc;
    global_values.units.velocity_units       = velocity_unit;
    global_values.units.a_units              = 1.0;
    global_values.units.a_value              = 1.0;
    global_values.units.comoving_coordinates = comoving_coordinates;

#ifndef NDEBUG
    std::cout << "debug\n";
    std::cout << m_code_in_ms << "\t" << ms_g << "\t" << l_code_in_kpc << "\n";
    std::cout << "code units\n";
    std::cout << global_values.units.density_units << "\t" << global_values.units.time_units << "\t"
              << global_values.units.length_units << "\n";

#endif
    global_values.data.grackle_data_file = &grackle_data_file_path[0];
    if (0 == local_initialize_chemistry_data(&global_values.data, &global_values.rates, &global_values.units))
    {
        std::cout << global_values.data.with_radiative_cooling << std::endl;
        throw std::runtime_error("Grackle: Error in _initialize_chemistry_data");
    }
}

template<typename T>
void Cooler<T>::Impl::cool_particle(const T& dt, T& rho, T& u, T& HI_fraction, T& HII_fraction, T& HM_fraction,
                                    T& HeI_fraction, T& HeII_fraction, T& HeIII_fraction, T& H2I_fraction,
                                    T& H2II_fraction, T& DI_fraction, T& DII_fraction, T& HDI_fraction, T& e_fraction,
                                    T& metal_fraction, T& volumetric_heating_rate, T& specific_heating_rate,
                                    T& RT_heating_rate, T& RT_HI_ionization_rate, T& RT_HeI_ionization_rate,
                                    T& RT_HeII_ionization_rate, T& RT_H2_dissociation_rate, T& H2_self_shielding_length)
{
    cooler_field_data_content<T> grackle_fields;
    grackle_fields.assign_field_data(
        rho, u, HI_fraction, HII_fraction, HM_fraction, HeI_fraction, HeII_fraction, HeIII_fraction, H2I_fraction,
        H2II_fraction, DI_fraction, DII_fraction, HDI_fraction, e_fraction, metal_fraction, volumetric_heating_rate,
        specific_heating_rate, RT_heating_rate, RT_HI_ionization_rate, RT_HeI_ionization_rate, RT_HeII_ionization_rate,
        RT_H2_dissociation_rate, H2_self_shielding_length);

    // Grackle uses 0 as a return code to indicate failure
    if (0 == local_solve_chemistry(&global_values.data, &global_values.rates, &global_values.units,
                                   &grackle_fields.data, dt))
    {
        throw std::runtime_error("Grackle: Error in local_solve_chemistry");
    }
    grackle_fields.get_field_data(rho, u, HI_fraction, HII_fraction, HM_fraction, HeI_fraction, HeII_fraction,
                                  HeIII_fraction, H2I_fraction, H2II_fraction, DI_fraction, DII_fraction, HDI_fraction,
                                  e_fraction, metal_fraction, volumetric_heating_rate, specific_heating_rate,
                                  RT_heating_rate, RT_HI_ionization_rate, RT_HeI_ionization_rate,
                                  RT_HeII_ionization_rate, RT_H2_dissociation_rate, H2_self_shielding_length);
}

template<typename T>
T Cooler<T>::Impl::energy_to_temperature(const T& dt, T& rho, T& u, T& HI_fraction, T& HII_fraction, T& HM_fraction,
                                         T& HeI_fraction, T& HeII_fraction, T& HeIII_fraction, T& H2I_fraction,
                                         T& H2II_fraction, T& DI_fraction, T& DII_fraction, T& HDI_fraction,
                                         T& e_fraction, T& metal_fraction, T& volumetric_heating_rate,
                                         T& specific_heating_rate, T& RT_heating_rate, T& RT_HI_ionization_rate,
                                         T& RT_HeI_ionization_rate, T& RT_HeII_ionization_rate,
                                         T& RT_H2_dissociation_rate, T& H2_self_shielding_length)
{
    cooler_field_data_content<T> grackle_fields;
    grackle_fields.assign_field_data(
        rho, u, HI_fraction, HII_fraction, HM_fraction, HeI_fraction, HeII_fraction, HeIII_fraction, H2I_fraction,
        H2II_fraction, DI_fraction, DII_fraction, HDI_fraction, e_fraction, metal_fraction, volumetric_heating_rate,
        specific_heating_rate, RT_heating_rate, RT_HI_ionization_rate, RT_HeI_ionization_rate, RT_HeII_ionization_rate,
        RT_H2_dissociation_rate, H2_self_shielding_length);
    gr_float temp;

    if (0 == local_calculate_temperature(&global_values.data, &global_values.rates, &global_values.units,
                                         &grackle_fields.data, &temp))
    {
        throw std::runtime_error("Grackle: Error in local_calculate_temperature");
    }
    return temp;
}

template<typename T>
T Cooler<T>::Impl::temperature_to_energy(T& rho, T& temp, T& HI_fraction, T& HII_fraction, T& HM_fraction,
                                         T& HeI_fraction, T& HeII_fraction, T& HeIII_fraction, T& H2I_fraction,
                                         T& H2II_fraction, T& DI_fraction, T& DII_fraction, T& HDI_fraction,
                                         T& e_fraction, T& metal_fraction, T& volumetric_heating_rate,
                                         T& specific_heating_rate, T& RT_heating_rate, T& RT_HI_ionization_rate,
                                         T& RT_HeI_ionization_rate, T& RT_HeII_ionization_rate,
                                         T& RT_H2_dissociation_rate, T& H2_self_shielding_length)
{
    const T temp_units(get_temperature_units(&global_values.units));
    T       nden = metal_fraction * rho / 16.;
    nden += (HI_fraction + HII_fraction + e_fraction + (HeI_fraction + HeII_fraction + HeIII_fraction) / 4.) * rho;
    nden += (HM_fraction + (H2I_fraction + H2II_fraction) / 2.) * rho;
    const T mu    = rho / nden;
    T       u     = 1.0;
    const T gamma = adiabatic_index(
        rho, u, HI_fraction, HII_fraction, HM_fraction, HeI_fraction, HeII_fraction, HeIII_fraction, H2I_fraction,
        H2II_fraction, DI_fraction, DII_fraction, HDI_fraction, e_fraction, metal_fraction, volumetric_heating_rate,
        specific_heating_rate, RT_heating_rate, RT_HI_ionization_rate, RT_HeI_ionization_rate, RT_HeII_ionization_rate,
        RT_H2_dissociation_rate, H2_self_shielding_length);
    return T(temp / temp_units / mu / (gamma - 1.0));
}

template<typename T>
T Cooler<T>::Impl::pressure(T& rho, T& u, T& HI_fraction, T& HII_fraction, T& HM_fraction, T& HeI_fraction,
                            T& HeII_fraction, T& HeIII_fraction, T& H2I_fraction, T& H2II_fraction, T& DI_fraction,
                            T& DII_fraction, T& HDI_fraction, T& e_fraction, T& metal_fraction,
                            T& volumetric_heating_rate, T& specific_heating_rate, T& RT_heating_rate,
                            T& RT_HI_ionization_rate, T& RT_HeI_ionization_rate, T& RT_HeII_ionization_rate,
                            T& RT_H2_dissociation_rate, T& H2_self_shielding_length)
{
    cooler_field_data_content<T> grackle_fields;
    grackle_fields.assign_field_data(
        rho, u, HI_fraction, HII_fraction, HM_fraction, HeI_fraction, HeII_fraction, HeIII_fraction, H2I_fraction,
        H2II_fraction, DI_fraction, DII_fraction, HDI_fraction, e_fraction, metal_fraction, volumetric_heating_rate,
        specific_heating_rate, RT_heating_rate, RT_HI_ionization_rate, RT_HeI_ionization_rate, RT_HeII_ionization_rate,
        RT_H2_dissociation_rate, H2_self_shielding_length);
    gr_float pressure(0);
    if (0 == local_calculate_pressure(&global_values.data, &global_values.rates, &global_values.units,
                                      &grackle_fields.data, &pressure))
    {
        throw std::runtime_error("Grackle: Error in local_calculate_pressure");
    }
    return T(pressure);
}

template<typename T>
T Cooler<T>::Impl::adiabatic_index(T& rho, T& u, T& HI_fraction, T& HII_fraction, T& HM_fraction, T& HeI_fraction,
                                   T& HeII_fraction, T& HeIII_fraction, T& H2I_fraction, T& H2II_fraction,
                                   T& DI_fraction, T& DII_fraction, T& HDI_fraction, T& e_fraction, T& metal_fraction,
                                   T& volumetric_heating_rate, T& specific_heating_rate, T& RT_heating_rate,
                                   T& RT_HI_ionization_rate, T& RT_HeI_ionization_rate, T& RT_HeII_ionization_rate,
                                   T& RT_H2_dissociation_rate, T& H2_self_shielding_length)
{
    cooler_field_data_content<T> grackle_fields;
    grackle_fields.assign_field_data(
        rho, u, HI_fraction, HII_fraction, HM_fraction, HeI_fraction, HeII_fraction, HeIII_fraction, H2I_fraction,
        H2II_fraction, DI_fraction, DII_fraction, HDI_fraction, e_fraction, metal_fraction, volumetric_heating_rate,
        specific_heating_rate, RT_heating_rate, RT_HI_ionization_rate, RT_HeI_ionization_rate, RT_HeII_ionization_rate,
        RT_H2_dissociation_rate, H2_self_shielding_length);
    gr_float gamma(0);
    local_calculate_gamma(&global_values.data, &global_values.rates, &global_values.units, &grackle_fields.data,
                          &gamma);
    return gamma;
}

template<typename T>
T Cooler<T>::Impl::cooling_time(T& rho, T& u, T& HI_fraction, T& HII_fraction, T& HM_fraction, T& HeI_fraction,
                                T& HeII_fraction, T& HeIII_fraction, T& H2I_fraction, T& H2II_fraction, T& DI_fraction,
                                T& DII_fraction, T& HDI_fraction, T& e_fraction, T& metal_fraction,
                                T& volumetric_heating_rate, T& specific_heating_rate, T& RT_heating_rate,
                                T& RT_HI_ionization_rate, T& RT_HeI_ionization_rate, T& RT_HeII_ionization_rate,
                                T& RT_H2_dissociation_rate, T& H2_self_shielding_length)
{
    cooler_field_data_content<T> grackle_fields;
    grackle_fields.assign_field_data(
        rho, u, HI_fraction, HII_fraction, HM_fraction, HeI_fraction, HeII_fraction, HeIII_fraction, H2I_fraction,
        H2II_fraction, DI_fraction, DII_fraction, HDI_fraction, e_fraction, metal_fraction, volumetric_heating_rate,
        specific_heating_rate, RT_heating_rate, RT_HI_ionization_rate, RT_HeI_ionization_rate, RT_HeII_ionization_rate,
        RT_H2_dissociation_rate, H2_self_shielding_length);
    gr_float time(0.0);
    if (0 == local_calculate_cooling_time(&global_values.data, &global_values.rates, &global_values.units,
                                          &grackle_fields.data, &time))
    {
        throw std::runtime_error("Grackle: Error in local_calculate_cooling_time");
    }

    return time;
}

} // namespace cooling<|MERGE_RESOLUTION|>--- conflicted
+++ resolved
@@ -40,10 +40,6 @@
     std::string grackle_data_file_path = CMAKE_SOURCE_DIR "/extern/grackle/grackle_repo/input/CloudyData_UVB=HM2012.h5";
 
     Impl();
-<<<<<<< HEAD
-    void initOptions(const std::map<std::string, std::any>& grackle_options);
-=======
->>>>>>> d6d3a422
 
     struct GlobalValues
     {
@@ -53,14 +49,9 @@
     };
     GlobalValues global_values;
 
-<<<<<<< HEAD
-    //{"use_grackle", "primordial_chemistry"};
-    constexpr static std::array fieldNames{
-=======
     constexpr static std::array fieldNames{
         "m_code_in_ms", "l_code_in_kpc",
         // Grackle parameters
->>>>>>> d6d3a422
         "use_grackle", "with_radiative_cooling", "primordial_chemistry", "dust_chemistry", "metal_cooling",
         "UVbackground",
         //!
@@ -77,32 +68,6 @@
         "radiative_transfer_coupled_rate_solver", "radiative_transfer_intermediate_step",
         "radiative_transfer_hydrogen_only", "self_shielding_method", "H2_self_shielding", "H2_custom_shielding",
         "h2_charge_exchange_rate", "h2_dust_rate", "h2_h_cooling_rate", "collisional_excitation_rates",
-<<<<<<< HEAD
-        "collisional_ionisation_rates", "recombination_cooling_rates", "bremsstrahlung_cooling_rates"};
-    auto fieldsTuple()
-    {
-        auto& d = global_values.data;
-        //(d.use_grackle, d.primordial_chemistry);
-        return std::tie
-
-            (d.use_grackle, d.with_radiative_cooling, d.primordial_chemistry, d.dust_chemistry, d.metal_cooling,
-             d.UVbackground,
-             //!
-             //! d.char *grackle_data_file,
-             d.cmb_temperature_floor, d.Gamma, d.h2_on_dust, d.use_dust_density_field, d.dust_recombination_cooling,
-             d.photoelectric_heating, d.photoelectric_heating_rate, d.use_isrf_field, d.interstellar_radiation_field,
-             d.use_volumetric_heating_rate, d.use_specific_heating_rate, d.three_body_rate, d.cie_cooling,
-             d.h2_optical_depth_approximation, d.ih2co, d.ipiht, d.HydrogenFractionByMass, d.DeuteriumToHydrogenRatio,
-             d.SolarMetalFractionByMass, d.local_dust_to_gas_ratio, d.NumberOfTemperatureBins, d.CaseBRecombination,
-             d.TemperatureStart, d.TemperatureEnd, d.NumberOfDustTemperatureBins, d.DustTemperatureStart,
-             d.DustTemperatureEnd, d.Compton_xray_heating, d.LWbackground_sawtooth_suppression,
-             d.LWbackground_intensity, d.UVbackground_redshift_on, d.UVbackground_redshift_off,
-             d.UVbackground_redshift_fullon, d.UVbackground_redshift_drop, d.cloudy_electron_fraction_factor,
-             d.use_radiative_transfer, d.radiative_transfer_coupled_rate_solver, d.radiative_transfer_intermediate_step,
-             d.radiative_transfer_hydrogen_only, d.self_shielding_method, d.H2_self_shielding, d.H2_custom_shielding,
-             d.h2_charge_exchange_rate, d.h2_dust_rate, d.h2_h_cooling_rate, d.collisional_excitation_rates,
-             d.collisional_ionisation_rates, d.recombination_cooling_rates, d.bremsstrahlung_cooling_rates);
-=======
         "collisional_ionisation_rates", "recombination_cooling_rates", "bremsstrahlung_cooling_rates", "max_iterations",
         "exit_after_iterations_exceeded"};
 
@@ -128,45 +93,21 @@
             d.h2_charge_exchange_rate, d.h2_dust_rate, d.h2_h_cooling_rate, d.collisional_excitation_rates,
             d.collisional_ionisation_rates, d.recombination_cooling_rates, d.bremsstrahlung_cooling_rates,
             d.max_iterations, d.exit_after_iterations_exceeded);
->>>>>>> d6d3a422
     }
     static_assert(fieldNames.size() == std::tuple_size_v<decltype(((Impl*)nullptr)->fieldsTuple())>);
 
     std::vector<FieldVariant> getFields()
     {
-<<<<<<< HEAD
-        return std::apply(
-            [](auto&... a)
-            {
-                auto ret = std::vector<FieldVariant>{&a...};
-                std::cout << "ret " << ret.size() << std::endl;
-
-                return ret;
-            },
-            fieldsTuple());
-    }
-
-    std::vector<const char*> getFieldNames()
-=======
         return std::apply([](auto&... a) { return std::vector<FieldVariant>{&a...}; }, fieldsTuple());
     }
 
     static std::vector<const char*> getFieldNames()
->>>>>>> d6d3a422
     {
         auto a = std::apply([](auto&... a) { return std::array<const char*, sizeof...(a)>{(&a[0])...}; }, fieldNames);
         return std::vector(a.begin(), a.end());
     }
 
-<<<<<<< HEAD
-    void init(const double ms_sim, const double kp_sim, const int comoving_coordinates,
-              const std::optional<std::map<std::string, std::any>> grackleOptions = std::nullopt,
-              const std::optional<double>                          t_sim          = std::nullopt);
-=======
     void init(int comoving_coordinates, std::optional<T> time_unit);
->>>>>>> d6d3a422
-
-    void init(double ms_sim, double kp_sim, int comoving_coordinates, std::optional<double> t_sim);
 
     chemistry_data getDefaultChemistryData()
     {
@@ -202,16 +143,6 @@
                       T& HDI_fraction, T& e_fraction, T& metal_fraction, T& volumetric_heating_rate,
                       T& specific_heating_rate, T& RT_heating_rate, T& RT_HI_ionization_rate, T& RT_HeI_ionization_rate,
                       T& RT_HeII_ionization_rate, T& RT_H2_dissociation_rate, T& H2_self_shielding_length);
-<<<<<<< HEAD
-    T temperature_to_energy(T& rho, T& temp, T& HI_fraction, T& HII_fraction, T& HM_fraction, T& HeI_fraction,
-                            T& HeII_fraction, T& HeIII_fraction, T& H2I_fraction, T& H2II_fraction, T& DI_fraction,
-                            T& DII_fraction, T& HDI_fraction, T& e_fraction, T& metal_fraction,
-                            T& volumetric_heating_rate, T& specific_heating_rate, T& RT_heating_rate,
-                            T& RT_HI_ionization_rate, T& RT_HeI_ionization_rate, T& RT_HeII_ionization_rate,
-                            T& RT_H2_dissociation_rate, T& H2_self_shielding_length);
-=======
-
->>>>>>> d6d3a422
     T cooling_time(T& rho, T& u, T& HI_fraction, T& HII_fraction, T& HM_fraction, T& HeI_fraction, T& HeII_fraction,
                    T& HeIII_fraction, T& H2I_fraction, T& H2II_fraction, T& DI_fraction, T& DII_fraction,
                    T& HDI_fraction, T& e_fraction, T& metal_fraction, T& volumetric_heating_rate,
@@ -230,37 +161,21 @@
 Cooler<T>::~Cooler() = default;
 
 template<typename T>
-<<<<<<< HEAD
-void Cooler<T>::init(const double ms_sim, const double kp_sim, const int comoving_coordinates,
-                     const std::optional<double> t_sim)
-{
-    impl_ptr->init(ms_sim, kp_sim, comoving_coordinates, t_sim);
+void Cooler<T>::init(const int comoving_coordinates, const std::optional<T> time_unit)
+{
+    impl_ptr->init(comoving_coordinates, time_unit);
 }
 
 template<typename T>
 std::vector<typename Cooler<T>::FieldVariant> Cooler<T>::getFields()
 {
-=======
-void Cooler<T>::init(const int comoving_coordinates, const std::optional<T> time_unit)
-{
-    impl_ptr->init(comoving_coordinates, time_unit);
-}
-
-template<typename T>
-std::vector<typename Cooler<T>::FieldVariant> Cooler<T>::getFields()
-{
->>>>>>> d6d3a422
     return impl_ptr->getFields();
 }
 
 template<typename T>
 std::vector<const char*> Cooler<T>::getFieldNames()
 {
-<<<<<<< HEAD
-    return impl_ptr->getFieldNames();
-=======
     return Cooler<T>::Impl::getFieldNames();
->>>>>>> d6d3a422
 }
 
 template<typename T>
@@ -344,61 +259,12 @@
 template<typename T>
 Cooler<T>::Impl::Impl()
 {
-<<<<<<< HEAD
-    global_values.data                   = _set_default_chemistry_parameters();
-=======
     local_initialize_chemistry_parameters(&global_values.data);
->>>>>>> d6d3a422
     global_values.data.grackle_data_file = &grackle_data_file_path[0];
 }
 
 template<typename T>
-<<<<<<< HEAD
-void Cooler<T>::Impl::init(const double ms_sim, const double kp_sim, const int comoving_coordinates,
-                           const std::optional<double> t_sim)
-{
-    ms              = ms_sim;
-    kpc             = kp_sim;
-    grackle_verbose = 1;
-
-    // Density
-    const double density_unit = ms * ms_g / std::pow(kpc * kp_cm, 3);
-    // Time
-    const double time_unit = t_sim.value_or(std::sqrt(1. / (density_unit * G_newton)));
-    // Length
-    const double length_unit = kpc * kp_cm;
-    // Velocity
-    const double velocity_unit = length_unit / time_unit;
-
-    global_values.units.density_units        = density_unit; // m_sun / (pc * pc * pc);
-    global_values.units.time_units           = time_unit;    // code_time;
-    global_values.units.length_units         = length_unit;  // pc;
-    global_values.units.velocity_units       = velocity_unit;
-    global_values.units.a_units              = 1.0;
-    global_values.units.a_value              = 1.0;
-    global_values.units.comoving_coordinates = comoving_coordinates;
-
-#ifndef NDEBUG
-    std::cout << "debug\n";
-    std::cout << ms << "\t" << ms_g << "\t" << kpc << "\n";
-    std::cout << "code units\n";
-    std::cout << global_values.units.density_units << "\t" << global_values.units.time_units << "\t"
-              << global_values.units.length_units << "\n";
-#endif
-    global_values.data.grackle_data_file = &grackle_data_file_path[0];
-    if (0 == _initialize_chemistry_data(&global_values.data, &global_values.rates, &global_values.units))
-    {
-        std::cout << global_values.data.with_radiative_cooling << std::endl;
-        throw std::runtime_error("Grackle: Error in _initialize_chemistry_data");
-    }
-}
-template<typename T>
-void Cooler<T>::Impl::init(const double ms_sim, const double kp_sim, const int comoving_coordinates,
-                           const std::optional<std::map<std::string, std::any>> grackleOptions,
-                           const std::optional<double>                          t_sim)
-=======
 void Cooler<T>::Impl::init(const int comoving_coordinates, std::optional<T> tu)
->>>>>>> d6d3a422
 {
     grackle_verbose = 1;
 
@@ -488,7 +354,7 @@
     return temp;
 }
 
-template<typename T>
+/*template<typename T>
 T Cooler<T>::Impl::temperature_to_energy(T& rho, T& temp, T& HI_fraction, T& HII_fraction, T& HM_fraction,
                                          T& HeI_fraction, T& HeII_fraction, T& HeIII_fraction, T& H2I_fraction,
                                          T& H2II_fraction, T& DI_fraction, T& DII_fraction, T& HDI_fraction,
@@ -509,7 +375,7 @@
         specific_heating_rate, RT_heating_rate, RT_HI_ionization_rate, RT_HeI_ionization_rate, RT_HeII_ionization_rate,
         RT_H2_dissociation_rate, H2_self_shielding_length);
     return T(temp / temp_units / mu / (gamma - 1.0));
-}
+}*/
 
 template<typename T>
 T Cooler<T>::Impl::pressure(T& rho, T& u, T& HI_fraction, T& HII_fraction, T& HM_fraction, T& HeI_fraction,
