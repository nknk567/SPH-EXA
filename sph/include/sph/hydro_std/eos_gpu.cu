--- conflicted
+++ resolved
@@ -42,65 +42,24 @@
 namespace cuda
 {
 
-<<<<<<< HEAD
-template<class Tt, class Trho, class Tp, class Tc>
-__global__ void cudaEOS_HydroStdTemp(size_t firstParticle, size_t lastParticle, Trho mui, Tt gamma, const Tt* temp,
-                                     const Trho* m, Trho* rho, Tp* p, Tc* c)
-=======
 template<class Tt, class Tm, class Thydro>
 __global__ void cudaComputeIdealGasEOS_HydroStd(size_t firstParticle, size_t lastParticle, Tm mui, Tt gamma,
                                                 const Tt* temp, const Tt* u, const Tm* m, Thydro* rho, Thydro* p,
                                                 Thydro* c)
->>>>>>> 00f2263c
 {
     unsigned i = firstParticle + blockDim.x * blockIdx.x + threadIdx.x;
     if (i >= lastParticle) return;
 
-<<<<<<< HEAD
-    util::tie(p[i], c[i]) = idealGasEOSTemp(temp[i], rho[i], mui, gamma);
-}
-
-template<class Tt, class Trho, class Tp, class Tc>
-__global__ void cudaEOS_HydroStd_u(size_t firstParticle, size_t lastParticle, Trho mui, Tt gamma, const Tt* u,
-                                   const Trho* m, Trho* rho, Tp* p, Tc* c)
-{
-    unsigned i = firstParticle + blockDim.x * blockIdx.x + threadIdx.x;
-    if (i >= lastParticle) return;
-
-    util::tie(p[i], c[i]) = idealGasEOS_u(u[i], rho[i], gamma);
-}
-
-template<class Tt, class Trho, class Tp, class Tc>
-void computeEOS_HydroStd(size_t firstParticle, size_t lastParticle, Trho mui, Tt gamma, const Tt* temp, const Tt* u,
-                         const Trho* m, Trho* rho, Tp* p, Tc* c)
-=======
     if (u == nullptr) { util::tie(p[i], c[i]) = idealGasEOS(temp[i], rho[i], mui, gamma); }
     else { util::tie(p[i], c[i]) = idealGasEOS_u(u[i], rho[i], gamma); }
 }
 
 template<class Dataset>
 void computeIdealGasEOS_HydroStd(size_t firstParticle, size_t lastParticle, Dataset& d)
->>>>>>> 00f2263c
 {
     if (firstParticle == lastParticle) { return; }
     unsigned numThreads = 256;
     unsigned numBlocks  = cstone::iceil(lastParticle - firstParticle, numThreads);
-<<<<<<< HEAD
-    if (u == nullptr)
-    {
-        cudaEOS_HydroStdTemp<<<numBlocks, numThreads>>>(firstParticle, lastParticle, mui, gamma, temp, m, rho, p, c);
-    }
-    else { cudaEOS_HydroStd_u<<<numBlocks, numThreads>>>(firstParticle, lastParticle, mui, gamma, u, m, rho, p, c); }
-    checkGpuErrors(cudaDeviceSynchronize());
-}
-
-template void computeEOS_HydroStd(size_t, size_t, double, double, const double*, const double*, const double*, double*,
-                                  double*, double*);
-template void computeEOS_HydroStd(size_t, size_t, float, double, const double*, const double*, const float*, float*,
-                                  float*, float*);
-template void computeEOS_HydroStd(size_t, size_t, float, float, const float*, const float*, const float*, float*,
-                                  float*, float*);
-=======
 
     cudaComputeIdealGasEOS_HydroStd<<<numBlocks, numThreads>>>(
         firstParticle, lastParticle, d.muiConst, d.gamma, rawPtr(d.devData.temp), rawPtr(d.devData.u),
@@ -165,6 +124,5 @@
 
 template void computePolytropicEOS_HydroStd(size_t, size_t, sphexa::ParticlesData<cstone::GpuTag>&);
 
->>>>>>> 00f2263c
 } // namespace cuda
 } // namespace sph