--- conflicted
+++ resolved
@@ -39,41 +39,14 @@
 #include "io/arg_parser.hpp"
 #include "io/factory.hpp"
 #include "isim_init.hpp"
-#include "cstone/fields/particles_get.hpp"
+//#include "cstone/fields/particles_get.hpp"
 
 
 namespace sphexa
 {
 
-<<<<<<< HEAD
-template <typename ChemData>
-void restoreChemistryData(IFileReader* reader, int rank, ChemData& chem)
-{
-    using T = typename ChemData::RealType;
-    auto n = reader->localNumParticles();
-    chem.resize(n);
-    auto fieldPointers = chem.data();
-
-    //auto h1 = cstone::get<"HI_fraction">(chem).data();
-    //reader->readField("HI_fraction", h1);
-
-    for (size_t i = 0; i < fieldPointers.size(); i++) {
-        if (rank == 0) { std::cout << "restoring " << chem.fieldNames[i] << std::endl; }
-        std::visit([reader, key = chem.fieldNames[i]](auto field)
-                   {
-                       std::cout << "key: " << key << std::endl;
-                       reader->readField(key, field->data());
-                   },
-                   fieldPointers[i]);
-    }
-}
-
-template<class HydroData>
-cstone::Box<typename HydroData::RealType> restoreHydroData(IFileReader* reader, int rank, HydroData& d)
-=======
 template<class Dataset>
 void restoreDataset(IFileReader* reader, int rank, Dataset& d)
->>>>>>> dc7abf6d
 {
     d.loadOrStoreAttributes(reader);
     d.resize(reader->localNumParticles());
@@ -128,13 +101,8 @@
         reader = std::make_unique<H5PartReader>(simData.comm);
         reader->setStep(h5_fname, initStep);
 
-<<<<<<< HEAD
-        auto box = restoreHydroData(reader.get(), rank, simData.hydro);
-        restoreChemistryData(reader.get(), rank, simData.chem);
-=======
         auto box = restoreData(reader.get(), rank, simData);
 
->>>>>>> dc7abf6d
         // Read file attributes and put them in constants_ such that they propagate to the new output after a restart
         auto fileAttributes = reader->fileAttributes();
         for (const auto& attr : fileAttributes)
