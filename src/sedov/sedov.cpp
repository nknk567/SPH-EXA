--- conflicted
+++ resolved
@@ -157,16 +157,11 @@
 
         if ((writeFrequency > 0 && d.iteration % writeFrequency == 0) || writeFrequency == 0)
         {
-<<<<<<< HEAD
 #ifdef SPH_EXA_HAVE_H5PART
-            fileWriter.dumpParticleDataToH5File(d, clist, outDirectory + "dump_Sedov.h5part");
+            fileWriter.dumpParticleDataToH5File(
+                d, domain.startIndex(), domain.endIndex(), outDirectory + "dump_Sedov.h5part");
 #else
-            fileWriter.dumpParticleDataToAsciiFile(d, clist,
-=======
             fileWriter.dumpParticleDataToAsciiFile(d, domain.startIndex(), domain.endIndex(),
->>>>>>> 1764988b
-                                                   outDirectory + "dump_Sedov" + std::to_string(d.iteration) + ".txt");
-            fileWriter.dumpParticleDataToBinFile(d, outDirectory + "dump_Sedov" + std::to_string(d.iteration) + ".bin");
 #endif
             timer.step("writeFile");
         }
