--- conflicted
+++ resolved
@@ -69,13 +69,8 @@
         d.egrav = 0;
         ryoanji::computeGravity(octree.childOffsets, octree.internalToLeaf, focusTree.expansionCenters().data(),
                                 multipoles_.data(), domain.layout().data(), domain.startCell(), domain.endCell(),
-<<<<<<< HEAD
-                                d.x.data(), d.y.data(), d.z.data(), d.soft.data(), d.m.data(), domain.box(), d.g,
-                                d.ax.data(), d.ay.data(), d.az.data(), &d.egrav);
-=======
                                 d.x.data(), d.y.data(), d.z.data(), d.h.data(), d.m.data(), domain.box(), d.g,
                                 (Tu*)nullptr, d.ax.data(), d.ay.data(), d.az.data(), &d.egrav);
->>>>>>> dc7abf6d
     }
 
     util::array<uint64_t, 5> readStats() const { return {0, 0, 0, 0, 0}; }
