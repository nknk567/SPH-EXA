--- conflicted
+++ resolved
@@ -96,19 +96,11 @@
 
     DeviceVector<KeyType> d_keys;
     reallocate(d_keys, numParticles, 1.0);
-<<<<<<< HEAD
-    DeviceVector<T> d_x = x;
-    DeviceVector<T> d_y = y;
-    DeviceVector<T> d_z = z;
-    DeviceVector<T> d_h = h;
-    DeviceVector<T> d_m = m;
-=======
     DeviceVector<T> d_x           = x;
     DeviceVector<T> d_y           = y;
     DeviceVector<T> d_z           = z;
     DeviceVector<T> d_h           = h;
     DeviceVector<T> d_m           = m;
->>>>>>> 4478482e
     DeviceVector<uint8_t> d_rungs = rungs;
 
     Domain<KeyType, T, CpuTag> domainCpu(rank, numRanks, bucketSize, bucketSizeFocus, 1.0, box);
