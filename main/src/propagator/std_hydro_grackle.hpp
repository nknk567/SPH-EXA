/*
 * MIT License
 *
 * Copyright (c) 2021 CSCS, ETH Zurich
 *               2021 University of Basel
 *
 * Permission is hereby granted, free of charge, to any person obtaining a copy
 * of this software and associated documentation files (the "Software"), to deal
 * in the Software without restriction, including without limitation the rights
 * to use, copy, modify, merge, publish, distribute, sublicense, and/or sell
 * copies of the Software, and to permit persons to whom the Software is
 * furnished to do so, subject to the following conditions:
 *
 * The above copyright notice and this permission notice shall be included in all
 * copies or substantial portions of the Software.
 *
 * THE SOFTWARE IS PROVIDED "AS IS", WITHOUT WARRANTY OF ANY KIND, EXPRESS OR
 * IMPLIED, INCLUDING BUT NOT LIMITED TO THE WARRANTIES OF MERCHANTABILITY,
 * FITNESS FOR A PARTICULAR PURPOSE AND NONINFRINGEMENT. IN NO EVENT SHALL THE
 * AUTHORS OR COPYRIGHT HOLDERS BE LIABLE FOR ANY CLAIM, DAMAGES OR OTHER
 * LIABILITY, WHETHER IN AN ACTION OF CONTRACT, TORT OR OTHERWISE, ARISING FROM,
 * OUT OF OR IN CONNECTION WITH THE SOFTWARE OR THE USE OR OTHER DEALINGS IN THE
 * SOFTWARE.
 */

/*! @file
 * @brief A Propagator class for standard SPH including Grackle chemistry and cooling
 *
 * @author Sebastian Keller <sebastian.f.keller@gmail.com>
 * @author Jose A. Escartin <ja.escartin@gmail.com>
 * @author Noah Kubli <noah.kubli@uzh.ch>
 */

#pragma once

#include <variant>

#include "cstone/fields/field_get.hpp"
#include "cstone/util/value_list.hpp"
#include "sph/particles_data.hpp"
#include "sph/sph.hpp"

#include "cooling/cooler.hpp"
#include "cooling/eos_cooling.hpp"

#include "std_hydro.hpp"
#include "gravity_wrapper.hpp"

namespace sphexa
{

using namespace sph;
using util::FieldList;

template<class DomainType, class DataType>
class HydroGrackleProp final : public HydroProp<DomainType, DataType>
{
    using Base = HydroProp<DomainType, DataType>;
    using Base::groups_;
    using Base::timer;

    using T        = typename DataType::RealType;
    using KeyType  = typename DataType::KeyType;
    using ChemData = typename DataType::ChemData;

    cooling::Cooler<T> cooling_data;

    /*! @brief the list of conserved particles fields with values preserved between iterations
     *
     * x, y, z, h and m are automatically considered conserved and must not be specified in this list
     */
    using ConservedFields = FieldList<"u", "vx", "vy", "vz", "x_m1", "y_m1", "z_m1", "du_m1">;

    //! @brief the list of dependent particle fields, these may be used as scratch space during domain sync
    using DependentFields = FieldList<"rho", "p", "c", "ax", "ay", "az", "du", "c11", "c12", "c13", "c22", "c23", "c33",
                                      "nc", "temp">;

    //! @brief All fields listed in Chemistry data are used. This could be overridden with a sublist if desired
    using CoolingFields = typename cooling::Cooler<T>::CoolingFields;

public:
    HydroGrackleProp(std::ostream& output, size_t rank, const InitSettings& settings)
        : Base(output, rank)
    {
        BuiltinWriter attributeSetter(settings);
        cooling_data.loadOrStoreAttributes(&attributeSetter);
        cooling_data.init(0);
    }

    void load(const std::string& initCond, IFileReader* reader) override
    {
        std::string path = removeModifiers(initCond);
        if (std::filesystem::exists(path))
        {
            int snapshotIndex = numberAfterSign(initCond, ":");
            reader->setStep(path, snapshotIndex, FileMode::independent);
            cooling_data.loadOrStoreAttributes(reader);
            reader->closeStep();
        }
<<<<<<< HEAD
        else if (initCond == "cloud")
        {
            BuiltinWriter attributeSetter(cloudConstants());
            cooling_data.loadOrStoreAttributes(&attributeSetter);
        }
        else
        {
            std::string path = removeModifiers(initCond);
            if (std::filesystem::exists(path))
            {
                int snapshotIndex = numberAfterSign(initCond, ":");
                reader->setStep(path, snapshotIndex, FileMode::independent);
                cooling_data.loadOrStoreAttributes(reader);
                reader->closeStep();
            }
            else
                throw std::runtime_error("Cooling propagator has to be used with the evrard-cooling builtin test-case "
                                         "or a suitable init file");

=======
        else if (path != "evrard-cooling")
        {
            throw std::runtime_error("Cooling propagator has to be used with the evrard-cooling builtin test-case "
                                     "or a suitable init file");
>>>>>>> abe6aece
        }
    }

    void save(IFileWriter* writer) override { cooling_data.loadOrStoreAttributes(writer); }

    std::vector<std::string> conservedFields() const override
    {
        std::vector<std::string> ret{"x", "y", "z", "h", "m"};
        for_each_tuple([&ret](auto f) { ret.push_back(f.value); }, make_tuple(ConservedFields{}));
        for_each_tuple([&ret](auto f) { ret.push_back(f.value); }, make_tuple(CoolingFields{}));
        return ret;
    }

    void activateFields(DataType& simData) override
    {
        auto& d = simData.hydro;

        //! @brief Fields accessed in domain sync are not part of extensible lists.
        d.setConserved("x", "y", "z", "h", "m");
        d.setDependent("keys");
        std::apply([&d](auto... f) { d.setConserved(f.value...); }, make_tuple(ConservedFields{}));
        std::apply([&d](auto... f) { d.setDependent(f.value...); }, make_tuple(DependentFields{}));
        std::apply([&simData](auto... f) { simData.chem.setConserved(f.value...); }, make_tuple(CoolingFields{}));

        d.devData.setConserved("x", "y", "z", "h", "m");
        d.devData.setDependent("keys");
        std::apply([&d](auto... f) { d.devData.setConserved(f.value...); }, make_tuple(ConservedFields{}));
        std::apply([&d](auto... f) { d.devData.setDependent(f.value...); }, make_tuple(DependentFields{}));
    }

    void sync(DomainType& domain, DataType& simData) override
    {
        using ChemRealType = typename DataType::ChemData::RealType;

        auto& d = simData.hydro;
        if (d.g != 0.0)
        {
            domain.syncGrav(get<"keys">(d), get<"x">(d), get<"y">(d), get<"z">(d), get<"h">(d), get<"m">(d),
                            get<ConservedFields>(d), get<DependentFields>(d));
        }
        else
        {
            domain.sync(get<"keys">(d), get<"x">(d), get<"y">(d), get<"z">(d), get<"h">(d),
                        std::tuple_cat(std::tie(get<"m">(d)), get<ConservedFields>(d)), get<DependentFields>(d));
        }

        std::vector<ChemRealType> scratch1, scratch2;
        domain.reapplySync(get<CoolingFields>(simData.chem), scratch1, scratch2, get<"nc">(d));
        d.treeView = domain.octreeProperties();
    }

    void computeForces(DomainType& domain, DataType& simData) override
    {
        auto& d = simData.hydro;
        timer.start();

        sync(domain, simData);
        // halo exchange for masses, allows for particles with variable masses
        domain.exchangeHalos(std::tie(get<"m">(d)), get<"ax">(d), get<"ay">(d));
        timer.step("domain::sync");
        d.resize(domain.nParticlesWithHalos());
        size_t first = domain.startIndex();
        size_t last  = domain.endIndex();

        resizeNeighbors(d, domain.nParticles() * d.ngmax);
        findNeighborsSfc(first, last, d, domain.box());
        computeGroups(first, last, d, domain.box(), groups_);
        timer.step("FindNeighbors");

        computeDensity(groups_.view(), d, domain.box());
        timer.step("Density");

        transferToHost(d, first, last, {"rho", "u"});

        eos_cooling(first, last, d, simData.chem, cooling_data);
        transferToDevice(d, first, last, {"p", "c"});
        timer.step("EquationOfState");

        domain.exchangeHalos(get<"vx", "vy", "vz", "rho", "p", "c">(d), get<"ax">(d), get<"ay">(d));
        timer.step("mpi::synchronizeHalos");

        computeIAD(groups_.view(), d, domain.box());
        timer.step("IAD");

        domain.exchangeHalos(get<"c11", "c12", "c13", "c22", "c23", "c33">(d), get<"ax">(d), get<"ay">(d));
        timer.step("mpi::synchronizeHalos");

        computeMomentumEnergySTD(groups_.view(), d, domain.box());
        timer.step("MomentumEnergyIAD");

        if (d.g != 0.0)
        {
            auto groups = Base::mHolder_.computeSpatialGroups(d, domain);
            Base::mHolder_.upsweep(d, domain);
            timer.step("Upsweep");
            Base::mHolder_.traverse(groups, d, domain);
            timer.step("Gravity");
        }
    }

    void integrate(DomainType& domain, DataType& simData) override
    {
        auto&  d     = simData.hydro;
        size_t first = domain.startIndex();
        size_t last  = domain.endIndex();


        auto minDtCooling = cooling::coolingTimestep(first, last, d, cooling_data, simData.chem);
        computeTimestep(first, last, d, minDtCooling);
        timer.step("Timestep");

        transferToHost(d, first, last, {"du"});

        cooling_data.cool_particles(T(d.minDt), d.rho.data(), d.u.data(),
                                    cstone::getPointers(get<CoolingFields>(simData.chem), 0), d.du.data(), first, last);

        transferToDevice(d, first, last, {"du"});
        timer.step("GRACKLE chemistry and cooling");

        computePositions(groups_.view(), d, domain.box(), d.minDt, {float(d.minDt_m1)});
        timer.step("UpdateQuantities");
        updateSmoothingLength(groups_.view(), d);
        timer.step("UpdateSmoothingLength");
    }
    /*void saveFields(IFileWriter* writer, size_t first, size_t last, DataType& simData,
                    const cstone::Box<T>& box) override
    {
        Base::saveFields(writer, first, last, simData, box);
        auto& d             = simData.chem;
        auto  fieldPointers = d.data();

        auto output = [&]()
        {
            for (int i = int(d.fields.size()) - 1; i >= 0; --i)
            {
                if (d.isAllocated(i))
                {
                    transferToHost(d, first, last, {d.fieldNames[i]});
                    std::visit([writer, c = i, key = d.fieldNames[i]](auto field)
                               { writer->writeField(key, field->data(), c); },
                               fieldPointers[i]);
                }
            }
        };

        output();
    }*/
};

} // namespace sphexa<|MERGE_RESOLUTION|>--- conflicted
+++ resolved
@@ -72,8 +72,8 @@
     using ConservedFields = FieldList<"u", "vx", "vy", "vz", "x_m1", "y_m1", "z_m1", "du_m1">;
 
     //! @brief the list of dependent particle fields, these may be used as scratch space during domain sync
-    using DependentFields = FieldList<"rho", "p", "c", "ax", "ay", "az", "du", "c11", "c12", "c13", "c22", "c23", "c33",
-                                      "nc", "temp">;
+    using DependentFields =
+        FieldList<"rho", "p", "c", "ax", "ay", "az", "du", "c11", "c12", "c13", "c22", "c23", "c33", "nc", "temp">;
 
     //! @brief All fields listed in Chemistry data are used. This could be overridden with a sublist if desired
     using CoolingFields = typename cooling::Cooler<T>::CoolingFields;
@@ -97,32 +97,11 @@
             cooling_data.loadOrStoreAttributes(reader);
             reader->closeStep();
         }
-<<<<<<< HEAD
-        else if (initCond == "cloud")
-        {
-            BuiltinWriter attributeSetter(cloudConstants());
-            cooling_data.loadOrStoreAttributes(&attributeSetter);
-        }
-        else
-        {
-            std::string path = removeModifiers(initCond);
-            if (std::filesystem::exists(path))
-            {
-                int snapshotIndex = numberAfterSign(initCond, ":");
-                reader->setStep(path, snapshotIndex, FileMode::independent);
-                cooling_data.loadOrStoreAttributes(reader);
-                reader->closeStep();
-            }
-            else
-                throw std::runtime_error("Cooling propagator has to be used with the evrard-cooling builtin test-case "
-                                         "or a suitable init file");
-
-=======
-        else if (path != "evrard-cooling")
+
+        else if (path != "evrard-cooling" && path != "cloud")
         {
             throw std::runtime_error("Cooling propagator has to be used with the evrard-cooling builtin test-case "
                                      "or a suitable init file");
->>>>>>> abe6aece
         }
     }
 
@@ -228,7 +207,6 @@
         auto&  d     = simData.hydro;
         size_t first = domain.startIndex();
         size_t last  = domain.endIndex();
-
 
         auto minDtCooling = cooling::coolingTimestep(first, last, d, cooling_data, simData.chem);
         computeTimestep(first, last, d, minDtCooling);
