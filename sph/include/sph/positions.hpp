/*
 * MIT License
 *
 * Copyright (c) 2021 CSCS, ETH Zurich
 *               2021 University of Basel
 *
 * Permission is hereby granted, free of charge, to any person obtaining a copy
 * of this software and associated documentation files (the "Software"), to deal
 * in the Software without restriction, including without limitation the rights
 * to use, copy, modify, merge, publish, distribute, sublicense, and/or sell
 * copies of the Software, and to permit persons to whom the Software is
 * furnished to do so, subject to the following conditions:
 *
 * The above copyright notice and this permission notice shall be included in all
 * copies or substantial portions of the Software.
 *
 * THE SOFTWARE IS PROVIDED "AS IS", WITHOUT WARRANTY OF ANY KIND, EXPRESS OR
 * IMPLIED, INCLUDING BUT NOT LIMITED TO THE WARRANTIES OF MERCHANTABILITY,
 * FITNESS FOR A PARTICULAR PURPOSE AND NONINFRINGEMENT. IN NO EVENT SHALL THE
 * AUTHORS OR COPYRIGHT HOLDERS BE LIABLE FOR ANY CLAIM, DAMAGES OR OTHER
 * LIABILITY, WHETHER IN AN ACTION OF CONTRACT, TORT OR OTHERWISE, ARISING FROM,
 * OUT OF OR IN CONNECTION WITH THE SOFTWARE OR THE USE OR OTHER DEALINGS IN THE
 * SOFTWARE.
 */

/*! @file
 * @brief 2nd order time-step integrator
 *
 * @author Aurelien Cavelan
 * @author Sebastian Keller <sebastian.f.keller@gmail.com>
 */

#pragma once

#include "cstone/sfc/box.hpp"
#include "cstone/util/array.hpp"
#include "cstone/util/tuple.hpp"
#include "cstone/tree/accel_switch.hpp"

#include "sph/sph_gpu.hpp"

namespace sph
{

//! @brief checks whether a particle is in the fixed boundary region in one dimension
template<class Tc, class Th>
HOST_DEVICE_FUN bool fbcCheck(Tc coord, Th h, Tc top, Tc bottom, bool fbc)
{
    return fbc && (std::abs(top - coord) < Th(2) * h || std::abs(bottom - coord) < Th(2) * h);
}

//! @brief update the energy according to Adams-Bashforth (2nd order)
template<class T1, class T2>
HOST_DEVICE_FUN double energyUpdate(double u_old, double dt, double dt_m1, T1 du, T2 du_m1)
{
    double deltaA = 0.5 * dt * dt / dt_m1;
    double deltaB = dt + deltaA;
    double u_new  = u_old + du * deltaB - du_m1 * deltaA;
    // To prevent u < 0 (when cooling with GRACKLE is active)
    if (u_new < 0.) { u_new = u_old * std::exp(u_new * dt / u_old); }
    return u_new;
}

//! @brief Update positions according to Press (2nd order)
template<class T>
HOST_DEVICE_FUN auto positionUpdate(double dt, double dt_m1, cstone::Vec3<T> X, cstone::Vec3<T> A, cstone::Vec3<T> X_m1,
                                    const cstone::Box<T>& box)
{
    double deltaA = dt + T(0.5) * dt_m1;
    double deltaB = T(0.5) * (dt + dt_m1);

    auto Val = X_m1 * (T(1) / dt_m1);
    auto V   = Val + A * deltaA;
    auto dX  = dt * Val + A * deltaB * dt;
    X        = cstone::putInBox(X + dX, box);

    return util::tuple<cstone::Vec3<T>, cstone::Vec3<T>, cstone::Vec3<T>>{X, V, dX};
}

template<class T, class Dataset>
void updatePositionsHost(size_t startIndex, size_t endIndex, Dataset& d, const cstone::Box<T>& box)
{
    bool fbcX = (box.boundaryX() == cstone::BoundaryType::fixed);
    bool fbcY = (box.boundaryY() == cstone::BoundaryType::fixed);
    bool fbcZ = (box.boundaryZ() == cstone::BoundaryType::fixed);

    bool anyFBC = fbcX || fbcY || fbcZ;

#pragma omp parallel for schedule(static)
    for (size_t i = startIndex; i < endIndex; i++)
    {
        if (anyFBC && d.vx[i] == T(0) && d.vy[i] == T(0) && d.vz[i] == T(0))
        {
            if (fbcCheck(d.x[i], d.h[i], box.xmax(), box.xmin(), fbcX) ||
                fbcCheck(d.y[i], d.h[i], box.ymax(), box.ymin(), fbcY) ||
                fbcCheck(d.z[i], d.h[i], box.zmax(), box.zmin(), fbcZ))
            {
                continue;
            }
        }

        cstone::Vec3<T> A{d.ax[i], d.ay[i], d.az[i]};
        cstone::Vec3<T> X{d.x[i], d.y[i], d.z[i]};
        cstone::Vec3<T> X_m1{d.x_m1[i], d.y_m1[i], d.z_m1[i]};
        cstone::Vec3<T> V;
        util::tie(X, V, X_m1) = positionUpdate(d.minDt, d.minDt_m1, X, A, X_m1, box);

        util::tie(d.x[i], d.y[i], d.z[i])          = util::tie(X[0], X[1], X[2]);
        util::tie(d.x_m1[i], d.y_m1[i], d.z_m1[i]) = util::tie(X_m1[0], X_m1[1], X_m1[2]);
        util::tie(d.vx[i], d.vy[i], d.vz[i])       = util::tie(V[0], V[1], V[2]);
    }
}

<<<<<<< HEAD
    if (d.temp.empty() && d.u.empty()) { return; }
#pragma omp parallel for schedule(static)
    for (size_t i = startIndex; i < endIndex; i++)
    {
        T cv = haveMui ? idealGasCv(d.mui[i], d.gamma) : constCv;
        if (d.u.empty())
        {
            T u_old   = cv * d.temp[i];
            d.temp[i] = energyUpdate(u_old, dt, dt_m1, d.du[i], d.du_m1[i]) / cv;
        }
        else { d.u[i] = energyUpdate(d.u[i], dt, dt_m1, d.du[i], d.du_m1[i]); }
=======
template<class Dataset>
void updateTempHost(size_t startIndex, size_t endIndex, Dataset& d)
{
    bool haveMui = !d.mui.empty();
    auto constCv = idealGasCv(d.muiConst, d.gamma);

#pragma omp parallel for schedule(static)
    for (size_t i = startIndex; i < endIndex; i++)
    {
        auto cv    = haveMui ? idealGasCv(d.mui[i], d.gamma) : constCv;
        auto u_old = cv * d.temp[i];
        d.temp[i]  = energyUpdate(u_old, d.minDt, d.minDt_m1, d.du[i], d.du_m1[i]) / cv;
        d.du_m1[i] = d.du[i];
    }
}

template<class Dataset>
void updateIntEnergyHost(size_t startIndex, size_t endIndex, Dataset& d)
{
#pragma omp parallel for schedule(static)
    for (size_t i = startIndex; i < endIndex; i++)
    {
        d.u[i]     = energyUpdate(d.u[i], d.minDt, d.minDt_m1, d.du[i], d.du_m1[i]);
>>>>>>> dc7abf6d
        d.du_m1[i] = d.du[i];
    }
}

template<class T, class Dataset>
void computePositions(size_t startIndex, size_t endIndex, Dataset& d, const cstone::Box<T>& box)
{
    if constexpr (cstone::HaveGpu<typename Dataset::AcceleratorType>{})
    {
        T     constCv = d.mui.empty() ? idealGasCv(d.muiConst, d.gamma) : -1.0;
        auto* d_mui   = d.mui.empty() ? nullptr : rawPtr(d.devData.mui);

        computePositionsGpu(startIndex, endIndex, d.minDt, d.minDt_m1, rawPtr(d.devData.x), rawPtr(d.devData.y),
                            rawPtr(d.devData.z), rawPtr(d.devData.vx), rawPtr(d.devData.vy), rawPtr(d.devData.vz),
                            rawPtr(d.devData.x_m1), rawPtr(d.devData.y_m1), rawPtr(d.devData.z_m1),
                            rawPtr(d.devData.ax), rawPtr(d.devData.ay), rawPtr(d.devData.az), rawPtr(d.devData.temp),
                            rawPtr(d.devData.u), rawPtr(d.devData.du), rawPtr(d.devData.du_m1), rawPtr(d.devData.h),
                            d_mui, d.gamma, constCv, box);
    }
    else
    {
        updatePositionsHost(startIndex, endIndex, d, box);

        if (!d.temp.empty()) { updateTempHost(startIndex, endIndex, d); }
        else if (!d.u.empty()) { updateIntEnergyHost(startIndex, endIndex, d); }
    }
}

} // namespace sph<|MERGE_RESOLUTION|>--- conflicted
+++ resolved
@@ -111,19 +111,6 @@
     }
 }
 
-<<<<<<< HEAD
-    if (d.temp.empty() && d.u.empty()) { return; }
-#pragma omp parallel for schedule(static)
-    for (size_t i = startIndex; i < endIndex; i++)
-    {
-        T cv = haveMui ? idealGasCv(d.mui[i], d.gamma) : constCv;
-        if (d.u.empty())
-        {
-            T u_old   = cv * d.temp[i];
-            d.temp[i] = energyUpdate(u_old, dt, dt_m1, d.du[i], d.du_m1[i]) / cv;
-        }
-        else { d.u[i] = energyUpdate(d.u[i], dt, dt_m1, d.du[i], d.du_m1[i]); }
-=======
 template<class Dataset>
 void updateTempHost(size_t startIndex, size_t endIndex, Dataset& d)
 {
@@ -147,7 +134,6 @@
     for (size_t i = startIndex; i < endIndex; i++)
     {
         d.u[i]     = energyUpdate(d.u[i], d.minDt, d.minDt_m1, d.du[i], d.du_m1[i]);
->>>>>>> dc7abf6d
         d.du_m1[i] = d.du[i];
     }
 }
