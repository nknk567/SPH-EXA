/*
 * MIT License
 *
 * Copyright (c) 2021 CSCS, ETH Zurich
 *               2021 University of Basel
 *
 * Permission is hereby granted, free of charge, to any person obtaining a copy
 * of this software and associated documentation files (the "Software"), to deal
 * in the Software without restriction, including without limitation the rights
 * to use, copy, modify, merge, publish, distribute, sublicense, and/or sell
 * copies of the Software, and to permit persons to whom the Software is
 * furnished to do so, subject to the following conditions:
 *
 * The above copyright notice and this permission notice shall be included in all
 * copies or substantial portions of the Software.
 *
 * THE SOFTWARE IS PROVIDED "AS IS", WITHOUT WARRANTY OF ANY KIND, EXPRESS OR
 * IMPLIED, INCLUDING BUT NOT LIMITED TO THE WARRANTIES OF MERCHANTABILITY,
 * FITNESS FOR A PARTICULAR PURPOSE AND NONINFRINGEMENT. IN NO EVENT SHALL THE
 * AUTHORS OR COPYRIGHT HOLDERS BE LIABLE FOR ANY CLAIM, DAMAGES OR OTHER
 * LIABILITY, WHETHER IN AN ACTION OF CONTRACT, TORT OR OTHERWISE, ARISING FROM,
 * OUT OF OR IN CONNECTION WITH THE SOFTWARE OR THE USE OR OTHER DEALINGS IN THE
 * SOFTWARE.
 */

/*! @file
 * @brief A Propagator class for standard SPH
 *
 * @author Sebastian Keller <sebastian.f.keller@gmail.com>
 * @author Jose A. Escartin <ja.escartin@gmail.com>
 */

#pragma once

#include <variant>

#include "cstone/fields/particles_get.hpp"
#include "sph/particles_data.hpp"
#include "sph/sph.hpp"

#include "cooling/cooler.hpp"

#include "ipropagator.hpp"
#include "gravity_wrapper.hpp"
#include "star-formation.hpp"

namespace sphexa
{

using namespace sph;
using cstone::FieldList;

template<class DomainType, class DataType>
class HydroGrackleProp final : public HydroProp<DomainType, DataType>
{
    using Base = HydroProp<DomainType, DataType>;
    using Base::timer;

    using T       = typename DataType::RealType;
    using KeyType = typename DataType::KeyType;

    cooling::Cooler<T> cooling_data;

    /*! @brief the list of conserved particles fields with values preserved between iterations
     *
     * x, y, z, h and m are automatically considered conserved and must not be specified in this list
     */
    using ConservedFields = FieldList<"temp", "vx", "vy", "vz", "x_m1", "y_m1", "z_m1", "du_m1", "dark">;

    //! @brief the list of dependent particle fields, these may be used as scratch space during domain sync
    using DependentFields =
        FieldList<"rho", "p", "c", "ax", "ay", "az", "du", "c11", "c12", "c13", "c22", "c23", "c33", "nc">;

    using CoolingFields =
        FieldList<"HI_fraction", "HII_fraction", "HM_fraction", "HeI_fraction", "HeII_fraction", "HeIII_fraction",
                  "H2I_fraction", "H2II_fraction", "DI_fraction", "DII_fraction", "HDI_fraction", "e_fraction",
                  "metal_fraction", "volumetric_heating_rate", "specific_heating_rate", "RT_heating_rate",
                  "RT_HI_ionization_rate", "RT_HeI_ionization_rate", "RT_HeII_ionization_rate",
                  "RT_H2_dissociation_rate", "H2_self_shielding_length">;

public:
    HydroGrackleProp(std::ostream& output, size_t rank)
        : Base(output, rank)
    {
<<<<<<< HEAD


        constexpr float                 ms_sim = 1e16;//1e9;//1e16;
        constexpr float                 kp_sim = 46400;//1.0;//46400.;


=======
        constexpr float                 ms_sim = 1e16;
        constexpr float                 kp_sim = 46400.;
>>>>>>> 8c345032
        std::map<std::string, std::any> grackleOptions;
        grackleOptions["use_grackle"]            = 1;
        grackleOptions["with_radiative_cooling"] = 1;
        grackleOptions["dust_chemistry"]         = 0;
        grackleOptions["metal_cooling"]          = 0;
        grackleOptions["UVbackground"]           = 0;
        cooling_data.init(ms_sim, kp_sim, 0, grackleOptions, std::nullopt);
    }

    std::vector<std::string> conservedFields() const override
    {
        std::vector<std::string> ret{"x", "y", "z", "h", "m"};
        for_each_tuple([&ret](auto f) { ret.push_back(f.value); }, make_tuple(ConservedFields{}));
        return ret;
    }

    void activateFields(DataType& simData) override
    {
        auto& d = simData.hydro;

        //! @brief Fields accessed in domain sync are not part of extensible lists.
        d.setConserved("x", "y", "z", "h", "m");
        d.setDependent("keys");
        std::apply([&d](auto... f) { d.setConserved(f.value...); }, make_tuple(ConservedFields{}));
        std::apply([&d](auto... f) { d.setDependent(f.value...); }, make_tuple(DependentFields{}));
        std::apply([&simData](auto... f) { simData.chem.setConserved(f.value...); }, make_tuple(CoolingFields{}));

        d.devData.setConserved("x", "y", "z", "h", "m");
        d.devData.setDependent("keys");
        std::apply([&d](auto... f) { d.devData.setConserved(f.value...); }, make_tuple(ConservedFields{}));
        std::apply([&d](auto... f) { d.devData.setDependent(f.value...); }, make_tuple(DependentFields{}));
    }

    void sync(DomainType& domain, DataType& simData) override
    {
        auto& d = simData.hydro;
        if (d.g != 0.0)
        {
            std::cout << "sizes: " << get<"x">(d).size() << "\t" << get<"HI_fraction">(simData.chem).size()
                      << std::endl;
            domain.syncGrav(get<"keys">(d), get<"x">(d), get<"y">(d), get<"z">(d), get<"h">(d), get<"m">(d),
                            std::tuple_cat(get<ConservedFields>(d), get<CoolingFields>(simData.chem)),
                            get<DependentFields>(d));
        }
        else
        {
            domain.sync(
                get<"keys">(d), get<"x">(d), get<"y">(d), get<"z">(d), get<"h">(d),
                std::tuple_cat(std::tie(get<"m">(d)), get<ConservedFields>(d), get<CoolingFields>(simData.chem)),
                get<DependentFields>(d));
        }
        d.treeView = domain.octreeProperties();
    }

    void step(DomainType& domain, DataType& simData) override
    {
        auto& d = simData.hydro;
        timer.start();

        sync(domain, simData);
        // halo exchange for masses, allows for particles with variable masses
        domain.exchangeHalos(std::tie(get<"m">(d)), get<"ax">(d), get<"ay">(d));
        timer.step("domain::sync");

        d.resize(domain.nParticlesWithHalos());

        Base::computeForces(domain, simData);

        size_t first = domain.startIndex();
        size_t last  = domain.endIndex();


        computeTimestep(first, last, d);
        timer.step("Timestep");

#pragma omp parallel for schedule(static)
        for (size_t i = first; i < last; i++)
        {
            //if (d.dark[i] == 1.0) continue;
            bool haveMui = !d.mui.empty();
            T    cv      = idealGasCv(haveMui ? d.mui[i] : d.muiConst, d.gamma);

            T u_old  = cv * d.temp[i];
            T u_cool = u_old;
            cooling_data.cool_particle(
                d.minDt, d.rho[i], u_cool, get<"HI_fraction">(simData.chem)[i], get<"HII_fraction">(simData.chem)[i],
                get<"HM_fraction">(simData.chem)[i], get<"HeI_fraction">(simData.chem)[i],
                get<"HeII_fraction">(simData.chem)[i], get<"HeIII_fraction">(simData.chem)[i],
                get<"H2I_fraction">(simData.chem)[i], get<"H2II_fraction">(simData.chem)[i],
                get<"DI_fraction">(simData.chem)[i], get<"DII_fraction">(simData.chem)[i],
                get<"HDI_fraction">(simData.chem)[i], get<"e_fraction">(simData.chem)[i],
                get<"metal_fraction">(simData.chem)[i], get<"volumetric_heating_rate">(simData.chem)[i],
                get<"specific_heating_rate">(simData.chem)[i], get<"RT_heating_rate">(simData.chem)[i],
                get<"RT_HI_ionization_rate">(simData.chem)[i], get<"RT_HeI_ionization_rate">(simData.chem)[i],
                get<"RT_HeII_ionization_rate">(simData.chem)[i], get<"RT_H2_dissociation_rate">(simData.chem)[i],
                get<"H2_self_shielding_length">(simData.chem)[i]);
            const T du = (u_cool - u_old) / d.minDt;
            d.du[i] += du;
        }
        timer.step("GRACKLE chemistry and cooling");

        computePositions(first, last, d, domain.box());
        timer.step("UpdateQuantities");

        star_formation::form_all(domain, first, last, simData);
        updateSmoothingLength(first, last, d);
        timer.step("UpdateSmoothingLength");

        timer.stop();
    }
};

} // namespace sphexa<|MERGE_RESOLUTION|>--- conflicted
+++ resolved
@@ -82,17 +82,9 @@
     HydroGrackleProp(std::ostream& output, size_t rank)
         : Base(output, rank)
     {
-<<<<<<< HEAD
+        constexpr float ms_sim = 1e16;
+        constexpr float kp_sim = 46400.;
 
-
-        constexpr float                 ms_sim = 1e16;//1e9;//1e16;
-        constexpr float                 kp_sim = 46400;//1.0;//46400.;
-
-
-=======
-        constexpr float                 ms_sim = 1e16;
-        constexpr float                 kp_sim = 46400.;
->>>>>>> 8c345032
         std::map<std::string, std::any> grackleOptions;
         grackleOptions["use_grackle"]            = 1;
         grackleOptions["with_radiative_cooling"] = 1;
@@ -164,14 +156,13 @@
         size_t first = domain.startIndex();
         size_t last  = domain.endIndex();
 
-
         computeTimestep(first, last, d);
         timer.step("Timestep");
 
 #pragma omp parallel for schedule(static)
         for (size_t i = first; i < last; i++)
         {
-            //if (d.dark[i] == 1.0) continue;
+            // if (d.dark[i] == 1.0) continue;
             bool haveMui = !d.mui.empty();
             T    cv      = idealGasCv(haveMui ? d.mui[i] : d.muiConst, d.gamma);
 
