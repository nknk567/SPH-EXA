--- conflicted
+++ resolved
@@ -68,15 +68,11 @@
      *
      * x, y, z, h and m are automatically considered conserved and must not be specified in this list
      */
-<<<<<<< HEAD
-    using ConservedFields = FieldList<"u", "vx", "vy", "vz", "x_m1", "y_m1", "z_m1", "du_m1", "soft">;
-=======
     using ConservedFields = FieldList<"u", "vx", "vy", "vz", "x_m1", "y_m1", "z_m1", "du_m1">;
->>>>>>> dc7abf6d
 
     //! @brief the list of dependent particle fields, these may be used as scratch space during domain sync
     using DependentFields = FieldList<"rho", "p", "c", "ax", "ay", "az", "du", "c11", "c12", "c13", "c22", "c23", "c33",
-                                      "nc", "temp", "ct">;
+                                      "nc", "temp">;
 
     //! @brief All fields listed in Chemistry data are used. This could be overridden with a sublist if desired
     using CoolingFields = typename util::MakeFieldList<ChemData>::Fields;
@@ -94,14 +90,11 @@
             BuiltinWriter attributeSetter(evrardCoolingConstants());
             cooling_data.loadOrStoreAttributes(&attributeSetter);
         }
-<<<<<<< HEAD
         else if (initCond == "cloud")
         {
             BuiltinWriter attributeSetter(cloudConstants());
             cooling_data.loadOrStoreAttributes(&attributeSetter);
         }
-=======
->>>>>>> dc7abf6d
         else
         {
             std::string path = strBeforeSign(initCond, ":");
@@ -114,11 +107,7 @@
                 reader->closeStep();
             }
             else
-<<<<<<< HEAD
                 throw std::runtime_error("Propagator: Init file not found");
-=======
-                throw std::runtime_error("");
->>>>>>> dc7abf6d
         }
         cooling_data.init(0);
     }
@@ -182,14 +171,10 @@
 
         computeDensity(first, last, d, domain.box());
         timer.step("Density");
-<<<<<<< HEAD
-        eos_cooling(first, last, d, simData.chem, cooling_data);
-=======
 
         transferToHost(d, first, last, {"rho", "u"});
         eos_cooling(first, last, d, simData.chem, cooling_data);
         transferToDevice(d, first, last, {"p", "c"});
->>>>>>> dc7abf6d
         timer.step("EquationOfState");
 
         domain.exchangeHalos(get<"vx", "vy", "vz", "rho", "p", "c">(d), get<"ax">(d), get<"ay">(d));
@@ -230,74 +215,20 @@
         size_t first = domain.startIndex();
         size_t last  = domain.endIndex();
 
-<<<<<<< HEAD
-        computeTimestep_cool(first, last, d, cooling_data, simData.chem);
-=======
+
         auto minDtCooling = cooling::coolingTimestep(first, last, d, cooling_data, simData.chem);
         computeTimestep(first, last, d, minDtCooling);
->>>>>>> dc7abf6d
         timer.step("Timestep");
 
         transferToHost(d, first, last, {"du"});
 #pragma omp parallel for schedule(static)
         for (size_t i = first; i < last; i++)
         {
-<<<<<<< HEAD
-            const T temp = cooling_data.energy_to_temperature(
-                0.1, d.rho[i], d.u[i], get<"HI_fraction">(simData.chem)[i], get<"HII_fraction">(simData.chem)[i],
-                get<"HM_fraction">(simData.chem)[i], get<"HeI_fraction">(simData.chem)[i],
-                get<"HeII_fraction">(simData.chem)[i], get<"HeIII_fraction">(simData.chem)[i],
-                get<"H2I_fraction">(simData.chem)[i], get<"H2II_fraction">(simData.chem)[i],
-                get<"DI_fraction">(simData.chem)[i], get<"DII_fraction">(simData.chem)[i],
-                get<"HDI_fraction">(simData.chem)[i], get<"e_fraction">(simData.chem)[i],
-                get<"metal_fraction">(simData.chem)[i], get<"volumetric_heating_rate">(simData.chem)[i],
-                get<"specific_heating_rate">(simData.chem)[i], get<"RT_heating_rate">(simData.chem)[i],
-                get<"RT_HI_ionization_rate">(simData.chem)[i], get<"RT_HeI_ionization_rate">(simData.chem)[i],
-                get<"RT_HeII_ionization_rate">(simData.chem)[i], get<"RT_H2_dissociation_rate">(simData.chem)[i],
-                get<"H2_self_shielding_length">(simData.chem)[i]);
-            d.temp[i] = temp;
-        }/*
-        //! @brief Solar mass in g
-        constexpr static T ms_g = 1.989e33;
-        //! @brief kpc in cm
-        constexpr static T kp_cm = 3.086e21;
-        //! @brief Gravitational constant in cgs units
-        constexpr static T G_newton = 6.674e-8;
-        //! @brief code unit mass in solar masses
-        T m_code_in_ms = 1e8;
-        //! @brief code unit length in kpc
-        T l_code_in_kpc = 1.;
-        // Density
-        const double density_unit = m_code_in_ms * ms_g / std::pow(l_code_in_kpc * kp_cm, 3);
-        // Time
-        const double time_unit = (std::sqrt(1. / (density_unit * G_newton)));
-        // Length
-        const double length_unit = l_code_in_kpc * kp_cm;*/
-#pragma omp parallel for schedule(static)
-        for (size_t i = first; i < last; i++)
-        {
-            T u_old  = d.u[i];
-            T u_cool = d.u[i];
-            //T du = d.du[i] * std::pow(length_unit, 2.) / std::pow(time_unit, 3.);
-            cooling_data.cool_particle(
-                d.minDt, d.rho[i], u_cool, get<"HI_fraction">(simData.chem)[i], get<"HII_fraction">(simData.chem)[i],
-                get<"HM_fraction">(simData.chem)[i], get<"HeI_fraction">(simData.chem)[i],
-                get<"HeII_fraction">(simData.chem)[i], get<"HeIII_fraction">(simData.chem)[i],
-                get<"H2I_fraction">(simData.chem)[i], get<"H2II_fraction">(simData.chem)[i],
-                get<"DI_fraction">(simData.chem)[i], get<"DII_fraction">(simData.chem)[i],
-                get<"HDI_fraction">(simData.chem)[i], get<"e_fraction">(simData.chem)[i],
-                get<"metal_fraction">(simData.chem)[i], get<"volumetric_heating_rate">(simData.chem)[i],
-                get<"specific_heating_rate">(simData.chem)[i], get<"RT_heating_rate">(simData.chem)[i],
-                get<"RT_HI_ionization_rate">(simData.chem)[i], get<"RT_HeI_ionization_rate">(simData.chem)[i],
-                get<"RT_HeII_ionization_rate">(simData.chem)[i], get<"RT_H2_dissociation_rate">(simData.chem)[i],
-                get<"H2_self_shielding_length">(simData.chem)[i]);
-=======
             T u_old  = d.u[i];
             T u_cool = d.u[i];
             T rhoi   = d.rho[i];
             cooling_data.cool_particle(T(d.minDt), rhoi, u_cool,
                                        cstone::getPointers(get<CoolingFields>(simData.chem), i));
->>>>>>> dc7abf6d
             const T du = (u_cool - u_old) / d.minDt;
             d.du[i] += du;
         }
@@ -311,7 +242,7 @@
 
         timer.stop();
     }
-    void saveFields(IFileWriter* writer, size_t first, size_t last, DataType& simData,
+    /*void saveFields(IFileWriter* writer, size_t first, size_t last, DataType& simData,
                     const cstone::Box<T>& box) override
     {
         Base::saveFields(writer, first, last, simData, box);
@@ -333,7 +264,7 @@
         };
 
         output();
-    }
+    }*/
 };
 
 } // namespace sphexa