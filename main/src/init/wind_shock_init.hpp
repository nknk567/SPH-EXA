--- conflicted
+++ resolved
@@ -170,16 +170,13 @@
 
         size_t multiplicity = std::rint(cbrtNumPart / std::cbrt(blockSize));
 
-        cstone::Box<T> globalBox(0, 8 * r, 0, 2 * r, 0, 2 * r, true, true, true);
-        cstone::Box<T> boxA(0, 2 * r, 0, 2 * r, 0, 2 * r, true, true, true);
-        cstone::Box<T> boxB(2 * r, 4 * r, 0, 2 * r, 0, 2 * r, true, true, true);
-        cstone::Box<T> boxC(4 * r, 6 * r, 0, 2 * r, 0, 2 * r, true, true, true);
-        cstone::Box<T> boxD(6 * r, 8 * r, 0, 2 * r, 0, 2 * r, true, true, true);
-
-<<<<<<< HEAD
-=======
-        cstone::Box<T> globalBox(-r, r, cstone::BoundaryType::periodic);
->>>>>>> c91e93a1
+        auto           pbc = cstone::BoundaryType::periodic;
+        cstone::Box<T> globalBox(0, 8 * r, 0, 2 * r, 0, 2 * r, pbc, pbc, pbc);
+        cstone::Box<T> boxA(0, 2 * r, 0, 2 * r, 0, 2 * r, pbc, pbc, pbc);
+        cstone::Box<T> boxB(2 * r, 4 * r, 0, 2 * r, 0, 2 * r, pbc, pbc, pbc);
+        cstone::Box<T> boxC(4 * r, 6 * r, 0, 2 * r, 0, 2 * r, pbc, pbc, pbc);
+        cstone::Box<T> boxD(6 * r, 8 * r, 0, 2 * r, 0, 2 * r, pbc, pbc, pbc);
+
         auto [keyStart, keyEnd] = partitionRange(cstone::nodeRange<KeyType>(0), rank, numRanks);
         assembleCube<T>(keyStart, keyEnd, boxA, multiplicity, xBlock, yBlock, zBlock, d.x, d.y, d.z);
         assembleCube<T>(keyStart, keyEnd, boxB, multiplicity, xBlock, yBlock, zBlock, d.x, d.y, d.z);
