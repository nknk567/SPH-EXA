--- conflicted
+++ resolved
@@ -97,7 +97,6 @@
         reader->setStep(h5_fname, initStep);
 
         auto box = restoreHydroData(reader.get(), rank, simData.hydro);
-<<<<<<< HEAD
 
         // Read file attributes and put them in constants_ such that they propagate to the new output after a restart
         auto fileAttributes = reader->fileAttributes();
@@ -265,10 +264,9 @@
                 std::fill(d.alpha.begin(), d.alpha.end(), d.alphamin);
             }
         }
-
-=======
         cooling::initChemistryData(simData.chem, simData.hydro.x.size());
->>>>>>> 24b7f86a
+
+
         reader->closeStep();
 
         return box;
