/*
 * MIT License
 *
 * Copyright (c) 2021 CSCS, ETH Zurich
 *               2021 University of Basel
 *
 * Permission is hereby granted, free of charge, to any person obtaining a copy
 * of this software and associated documentation files (the "Software"), to deal
 * in the Software without restriction, including without limitation the rights
 * to use, copy, modify, merge, publish, distribute, sublicense, and/or sell
 * copies of the Software, and to permit persons to whom the Software is
 * furnished to do so, subject to the following conditions:
 *
 * The above copyright notice and this permission notice shall be included in all
 * copies or substantial portions of the Software.
 *
 * THE SOFTWARE IS PROVIDED "AS IS", WITHOUT WARRANTY OF ANY KIND, EXPRESS OR
 * IMPLIED, INCLUDING BUT NOT LIMITED TO THE WARRANTIES OF MERCHANTABILITY,
 * FITNESS FOR A PARTICULAR PURPOSE AND NONINFRINGEMENT. IN NO EVENT SHALL THE
 * AUTHORS OR COPYRIGHT HOLDERS BE LIABLE FOR ANY CLAIM, DAMAGES OR OTHER
 * LIABILITY, WHETHER IN AN ACTION OF CONTRACT, TORT OR OTHERWISE, ARISING FROM,
 * OUT OF OR IN CONNECTION WITH THE SOFTWARE OR THE USE OR OTHER DEALINGS IN THE
 * SOFTWARE.
 */

/*! @file
 * @brief Test cornerstone octree core functionality
 *
 * @author Sebastian Keller <sebastian.f.keller@gmail.com>
 */

#include "gtest/gtest.h"

#include "cstone/tree/csarray.hpp"
#include "cstone/tree/cs_util.hpp"

#include "coord_samples/random.hpp"

using namespace cstone;

template<class T>
using pair = util::array<T, 2>;

static void testBounds(LocalIndex guess, uint64_t searchKey, pair<LocalIndex> ref)
{
    using KeyType = uint64_t;
    auto e        = nodeRange<KeyType>(0);
    //                         0   1   2   3   4   5   6   7   8   9 10 11 12
    std::vector<KeyType> codes{3, 10, 11, 14, 16, 16, 16, 18, 19, 21, e, e, e};
    const KeyType* c = codes.data();

    auto x = findSearchBounds(guess, searchKey, c, c + codes.size());
    EXPECT_EQ(x[0], c + ref[0]);
    EXPECT_EQ(x[1], c + ref[1]);
    EXPECT_EQ(stl::lower_bound(c, c + codes.size(), searchKey) - c, stl::lower_bound(x[0], x[1], searchKey) - c);
}

TEST(CornerstoneOctree, searchBounds1) { testBounds(3, 14, {2, 3}); }
TEST(CornerstoneOctree, searchBounds2) { testBounds(3, 15, {3, 4}); }
TEST(CornerstoneOctree, searchBounds3) { testBounds(3, 16, {3, 7}); }
TEST(CornerstoneOctree, searchBounds4) { testBounds(4, 16, {3, 4}); }
TEST(CornerstoneOctree, searchBounds5) { testBounds(0, 17, {0, 8}); }
TEST(CornerstoneOctree, searchBounds6) { testBounds(4, 12, {2, 4}); }
TEST(CornerstoneOctree, searchBounds7) { testBounds(4, 11, {0, 4}); }
TEST(CornerstoneOctree, searchBounds8) { testBounds(4, 10, {0, 4}); }
TEST(CornerstoneOctree, searchBounds9) { testBounds(8, 16, {0, 8}); }
TEST(CornerstoneOctree, searchBounds10) { testBounds(6, 16, {2, 6}); }
TEST(CornerstoneOctree, searchBounds11) { testBounds(9, 21, {8, 9}); }
TEST(CornerstoneOctree, searchBounds12) { testBounds(12, 16, {0, 12}); }
TEST(CornerstoneOctree, searchBounds13) { testBounds(8, nodeRange<uint64_t>(0), {10, 13}); }
<<<<<<< HEAD

=======
>>>>>>> 6e794b2b

//! @brief test that computeNodeCounts correctly counts the number of codes for each node
template<class CodeType>
static void checkCountTreeNodes()
{
    std::vector<CodeType> tree = OctreeMaker<CodeType>{}.divide().divide(0).makeTree();

    std::vector<CodeType> codes{tree[1],         tree[1],       tree[1] + 10, tree[1] + 100, tree[2] - 1,
                                tree[2] + 1,     tree[11],      tree[11] + 2, tree[12],      tree[12] + 1000,
                                tree[12] + 2000, tree[13] - 10, tree[13],     tree[13] + 1};

    //  nodeIdx                     0  1  2  3  4  5  6  7  8  9 10 11 12 13 14
    std::vector<unsigned> reference{0, 5, 1, 0, 0, 0, 0, 0, 0, 0, 0, 2, 4, 2, 0};
    // code start location             0  5  6  6  6  6  6  6  6  6  6  8 12
    // guess start location            0  1  2  3  4  5  6  7  8  9 10 11 12
    // Ntot: 14, nNonZeroNodes: 13 (first and last node are empty), avgNodeCount: 14/13 = 1

    std::vector<unsigned> counts(nNodes(tree));
    computeNodeCounts(tree.data(), counts.data(), nNodes(tree), codes.data(), codes.data() + codes.size(),
                      std::numeric_limits<unsigned>::max());

    EXPECT_EQ(counts, reference);
}

TEST(CornerstoneOctree, countTreeNodes32) { checkCountTreeNodes<unsigned>(); }

TEST(CornerstoneOctree, countTreeNodes64) { checkCountTreeNodes<uint64_t>(); }

template<class KeyType>
static void computeNodeCountsSTree()
{
    std::vector<KeyType> cornerstones{0, 1, nodeRange<KeyType>(0) - 1, nodeRange<KeyType>(0)};
    std::vector<KeyType> tree = computeSpanningTree<KeyType>(cornerstones);

    /// 2 particles in the first and last node

    /// 2 particles in the first and last node
    std::vector<KeyType> particleCodes{0, 0, nodeRange<KeyType>(0) - 1, nodeRange<KeyType>(0) - 1};

    std::vector<unsigned> countsReference(nNodes(tree), 0);
    countsReference.front() = countsReference.back() = 2;

    std::vector<unsigned> countsProbe(nNodes(tree));
    computeNodeCounts(tree.data(), countsProbe.data(), nNodes(tree), particleCodes.data(),
                      particleCodes.data() + particleCodes.size(), std::numeric_limits<unsigned>::max());
    EXPECT_EQ(countsReference, countsProbe);
}

TEST(CornerstoneOctree, computeNodeCounts_spanningTree)
{
    computeNodeCountsSTree<unsigned>();
    computeNodeCountsSTree<uint64_t>();
}

template<class CodeType, class LocalIndex>
static void rebalanceDecision()
{
    std::vector<CodeType> tree = OctreeMaker<CodeType>{}.divide().divide(0).makeTree();

    unsigned bucketSize = 4;
    std::vector<unsigned> counts{1, 1, 1, 0, 0, 0, 0, 0, 2, 3, 4, 5, 6, 7, 8};

    std::vector<LocalIndex> nodeOps(nNodes(tree));
    bool converged = rebalanceDecision(tree.data(), counts.data(), nNodes(tree), bucketSize, nodeOps.data());

    std::vector<LocalIndex> reference{1, 0, 0, 0, 0, 0, 0, 0, 1, 1, 1, 8, 8, 8, 8};
    EXPECT_EQ(nodeOps, reference);
    EXPECT_FALSE(converged);
}

TEST(CornerstoneOctree, rebalanceDecision)
{
    rebalanceDecision<unsigned, unsigned>();
    rebalanceDecision<uint64_t, unsigned>();
}

template<class CodeType, class LocalIndex>
static void rebalanceDecisionSingleRoot()
{
    std::vector<CodeType> tree = OctreeMaker<CodeType>{}.makeTree();

    unsigned bucketSize = 4;
    std::vector<unsigned> counts{1};

    std::vector<LocalIndex> nodeOps(nNodes(tree));
    bool converged = rebalanceDecision(tree.data(), counts.data(), nNodes(tree), bucketSize, nodeOps.data());

    std::vector<LocalIndex> reference{1};
    EXPECT_EQ(nodeOps, reference);
    EXPECT_TRUE(converged);
}

TEST(CornerstoneOctree, rebalanceDecisionSingleRoot)
{
    rebalanceDecisionSingleRoot<unsigned, unsigned>();
    rebalanceDecisionSingleRoot<uint64_t, unsigned>();
}

/*! @brief test behavior of a maximum-depth tree under rebalancing
 *
 *  Node 0 is at the lowest octree level (10 or 21) and its particle
 *  count is bigger than the bucket size. This test verifies that
 *  this tree stays invariant under rebalancing because the capacity
 *  of the underlying 30-bit or 63 bit Morton code is exhausted.
 */
template<class CodeType>
static void rebalanceInsufficentResolution()
{
    constexpr int bucketSize = 1;

    OctreeMaker<CodeType> octreeMaker;
    for (unsigned level = 0; level < maxTreeLevel<CodeType>{}; ++level)
        octreeMaker.divide({}, level);

    std::vector<CodeType> tree = octreeMaker.makeTree();

    std::vector<unsigned> counts(nNodes(tree), 1);
    counts[0] = bucketSize + 1;

    std::vector<TreeNodeIndex> nodeOps(tree.size());
    // the first node has two particles, one more than the bucketSize
    // since the first node is at the maximum subdivision layer, the tree
    // can't be further refined to satisfy the bucketSize
    bool converged = rebalanceDecision(tree.data(), counts.data(), nNodes(tree), bucketSize, nodeOps.data());

    std::vector<TreeNodeIndex> reference(tree.size(), 1);
    reference[nNodes(tree)] = 0; // last value is for the scan result, irrelevant here

    EXPECT_EQ(nodeOps, reference);
    EXPECT_TRUE(converged);
}

TEST(CornerstoneOctree, rebalanceInsufficientResolution)
{
    rebalanceInsufficentResolution<unsigned>();
    rebalanceInsufficentResolution<uint64_t>();
}

//! @brief check that nodes can be fused at the start of the tree
template<class CodeType>
static void rebalanceTree()
{
    std::vector<CodeType> tree = OctreeMaker<CodeType>{}.divide().divide(0).makeTree();

    std::vector<TreeNodeIndex> nodeOps{1, 0, 0, 0, 0, 0, 0, 0, 1, 8, 1, 1, 1, 1, 8, 0};
    ASSERT_EQ(nodeOps.size(), tree.size());

    std::vector<CodeType> newTree;
    rebalanceTree(tree, newTree, nodeOps.data());

    std::vector<CodeType> reference = OctreeMaker<CodeType>{}.divide().divide(2).divide(7).makeTree();
    EXPECT_EQ(newTree, reference);
}

TEST(CornerstoneOctree, rebalance)
{
    rebalanceTree<unsigned>();
    rebalanceTree<uint64_t>();
}

template<class KeyType>
static void updateTreelet()
{
    unsigned bucketSize = 64;
    auto tree           = OctreeMaker<KeyType>{}.divide().divide(0).makeTree();

    TreeNodeIndex treeletStart = 7;
    TreeNodeIndex treeletEnd   = 9;

    {
        gsl::span<const KeyType> treelet(tree.data() + treeletStart, tree.data() + treeletEnd + 1);
        std::vector<unsigned> treeletCounts{bucketSize + 1, bucketSize - 1};

        auto newTreelet = updateTreelet<KeyType>(treelet, treeletCounts, bucketSize);

        std::vector<KeyType> reference{treelet.front(),      pad(KeyType(071), 9), pad(KeyType(072), 9),
                                       pad(KeyType(073), 9), pad(KeyType(074), 9), pad(KeyType(075), 9),
                                       pad(KeyType(076), 9), pad(KeyType(077), 9), pad(KeyType(01), 3),
                                       treelet.back()};
        EXPECT_EQ(nNodes(newTreelet), 9);
        EXPECT_EQ(newTreelet, reference);
    }
    {
        gsl::span<const KeyType> treelet(tree.data() + treeletStart, tree.data() + treeletEnd + 1);
        std::vector<unsigned> treeletCounts{bucketSize - 1, bucketSize + 1};

        auto newTreelet = updateTreelet<KeyType>(treelet, treeletCounts, bucketSize);

        std::vector<KeyType> reference{treelet.front(),      pad(KeyType(010), 6), pad(KeyType(011), 6),
                                       pad(KeyType(012), 6), pad(KeyType(013), 6), pad(KeyType(014), 6),
                                       pad(KeyType(015), 6), pad(KeyType(016), 6), pad(KeyType(017), 6),
                                       treelet.back()};
        EXPECT_EQ(nNodes(newTreelet), 9);
        EXPECT_EQ(newTreelet, reference);
    }
    treeletStart = 0;
    treeletEnd   = 8;
    {
        gsl::span<const KeyType> treelet(tree.data() + treeletStart, tree.data() + treeletEnd + 1);
        std::vector<unsigned> treeletCounts{1, 2, 3, 4, 5, 6, 7, 8};

        auto newTreelet = updateTreelet<KeyType>(treelet, treeletCounts, bucketSize);

        std::vector<KeyType> reference{treelet.front(), treelet.back()};
        EXPECT_EQ(nNodes(newTreelet), 1);
        EXPECT_EQ(newTreelet, reference);
    }
}

TEST(CornerstoneOctree, updateTreelet)
{
    updateTreelet<unsigned>();
    updateTreelet<uint64_t>();
}

template<class KeyType>
static void checkOctreeWithCounts(const std::vector<KeyType>& tree,
                                  const std::vector<unsigned>& counts,
                                  int bucketSize,
                                  const std::vector<KeyType>& mortonCodes,
                                  bool relaxBucketCount)
{
    using CodeType = KeyType;
    EXPECT_TRUE(checkOctreeInvariants(tree.data(), nNodes(tree)));

    int nParticles = mortonCodes.size();

    // check that referenced particles are within specified range
    for (std::size_t nodeIndex = 0; nodeIndex < nNodes(tree); ++nodeIndex)
    {
        int nodeStart = std::lower_bound(begin(mortonCodes), end(mortonCodes), tree[nodeIndex]) - begin(mortonCodes);

        int nodeEnd = std::lower_bound(begin(mortonCodes), end(mortonCodes), tree[nodeIndex + 1]) - begin(mortonCodes);

        // check that counts are correct
        EXPECT_EQ(nodeEnd - nodeStart, counts[nodeIndex]);
        if (!relaxBucketCount) { EXPECT_LE(counts[nodeIndex], bucketSize); }

        if (counts[nodeIndex]) { ASSERT_LT(nodeStart, nParticles); }

        for (std::size_t i = nodeStart; i < counts[nodeIndex]; ++i)
        {
            CodeType iCode = mortonCodes[i];
            EXPECT_TRUE(tree[nodeIndex] <= iCode);
            EXPECT_TRUE(iCode < tree[nodeIndex + 1]);
        }
    }
}

class ComputeOctreeTester : public testing::TestWithParam<int>
{
public:
    template<class KeyType>
    void check(int bucketSize)
    {
        int nParticles = 100000;

        std::vector<KeyType> codes = makeRandomGaussianKeys<KeyType>(nParticles);

        auto [tree, counts] = computeOctree(codes.data(), codes.data() + nParticles, bucketSize);

        checkOctreeWithCounts(tree, counts, bucketSize, codes, false);

        // update with unchanged particle codes
        updateOctree(codes.data(), codes.data() + nParticles, bucketSize, tree, counts);
        checkOctreeWithCounts(tree, counts, bucketSize, codes, false);

        // range of smallest treeNode
        KeyType minRange = std::numeric_limits<KeyType>::max();
        for (int i = 0; i < TreeNodeIndex(nNodes(tree)); ++i)
            minRange = std::min(minRange, tree[i + 1] - tree[i]);

        // change codes a bit
        std::mt19937 gen(42);
        std::uniform_int_distribution<std::make_signed_t<KeyType>> displace(-minRange, minRange);

        for (auto& code : codes)
            code = std::max(std::make_signed_t<KeyType>(0),
                            std::min(std::make_signed_t<KeyType>(code) + displace(gen),
                                     std::make_signed_t<KeyType>(nodeRange<KeyType>(0) - 1)));

        std::sort(begin(codes), end(codes));
        updateOctree(codes.data(), codes.data() + nParticles, bucketSize, tree, counts);
        // count < bucketSize may not be true anymore, but node counts still have to be correct
        checkOctreeWithCounts(tree, counts, bucketSize, codes, true);
    }
};

TEST_P(ComputeOctreeTester, pingPongRandomNormal32) { check<unsigned>(GetParam()); }

TEST_P(ComputeOctreeTester, pingPongRandomNormal64) { check<uint64_t>(GetParam()); }

std::array<int, 3> bucketSizesPP{64, 1024, 10000};

INSTANTIATE_TEST_SUITE_P(RandomBoxPP, ComputeOctreeTester, testing::ValuesIn(bucketSizesPP));

template<class KeyType>
void computeSpanningTree()
{
    {
        std::vector<KeyType> cornerstones{0, nodeRange<KeyType>(0)};
        std::vector<KeyType> spanningTree = computeSpanningTree<KeyType>(cornerstones);
        std::vector<KeyType> reference{0, nodeRange<KeyType>(0)};
        EXPECT_EQ(spanningTree, reference);
    }
    {
        std::vector<KeyType> cornerstones{0, pad(KeyType(1), 3), nodeRange<KeyType>(0)};
        std::vector<KeyType> spanningTree = computeSpanningTree<KeyType>(cornerstones);
        EXPECT_TRUE(checkOctreeInvariants(spanningTree.data(), nNodes(spanningTree)));
        EXPECT_EQ(spanningTree.size(), 9);
    }
    {
        std::vector<KeyType> cornerstones{0, 1, nodeRange<KeyType>(0) - 1, nodeRange<KeyType>(0)};
        std::vector<KeyType> spanningTree = computeSpanningTree<KeyType>(cornerstones);
        EXPECT_TRUE(checkOctreeInvariants(spanningTree.data(), nNodes(spanningTree)));
        if constexpr (std::is_same_v<KeyType, unsigned>)
            EXPECT_EQ(spanningTree.size(), 135);
        else
            EXPECT_EQ(spanningTree.size(), 289);
    }
}

TEST(CornerstoneOctree, computeSpanningTree)
{
    computeSpanningTree<unsigned>();
    computeSpanningTree<uint64_t>();
}<|MERGE_RESOLUTION|>--- conflicted
+++ resolved
@@ -68,10 +68,6 @@
 TEST(CornerstoneOctree, searchBounds11) { testBounds(9, 21, {8, 9}); }
 TEST(CornerstoneOctree, searchBounds12) { testBounds(12, 16, {0, 12}); }
 TEST(CornerstoneOctree, searchBounds13) { testBounds(8, nodeRange<uint64_t>(0), {10, 13}); }
-<<<<<<< HEAD
-
-=======
->>>>>>> 6e794b2b
 
 //! @brief test that computeNodeCounts correctly counts the number of codes for each node
 template<class CodeType>
