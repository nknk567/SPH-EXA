/*
 * MIT License
 *
 * Copyright (c) 2021 CSCS, ETH Zurich
 *               2021 University of Basel
 *
 * Permission is hereby granted, free of charge, to any person obtaining a copy
 * of this software and associated documentation files (the "Software"), to deal
 * in the Software without restriction, including without limitation the rights
 * to use, copy, modify, merge, publish, distribute, sublicense, and/or sell
 * copies of the Software, and to permit persons to whom the Software is
 * furnished to do so, subject to the following conditions:
 *
 * The above copyright notice and this permission notice shall be included in all
 * copies or substantial portions of the Software.
 *
 * THE SOFTWARE IS PROVIDED "AS IS", WITHOUT WARRANTY OF ANY KIND, EXPRESS OR
 * IMPLIED, INCLUDING BUT NOT LIMITED TO THE WARRANTIES OF MERCHANTABILITY,
 * FITNESS FOR A PARTICULAR PURPOSE AND NONINFRINGEMENT. IN NO EVENT SHALL THE
 * AUTHORS OR COPYRIGHT HOLDERS BE LIABLE FOR ANY CLAIM, DAMAGES OR OTHER
 * LIABILITY, WHETHER IN AN ACTION OF CONTRACT, TORT OR OTHERWISE, ARISING FROM,
 * OUT OF OR IN CONNECTION WITH THE SOFTWARE OR THE USE OR OTHER DEALINGS IN THE
 * SOFTWARE.
 */

/*! @file
 * @brief Sedov blast simulation data initialization
 *
 * @author Sebastian Keller <sebastian.f.keller@gmail.com>
 */

#pragma once

#include <map>

#include "cstone/sfc/box.hpp"
#include "sph/eos.hpp"

#include "io/file_utils.hpp"
#ifdef SPH_EXA_HAVE_H5PART
#include "io/mpi_file_utils.hpp"
#endif
#include "isim_init.hpp"
#include "sedov_constants.hpp"
#include "early_sync.hpp"
#include "grid.hpp"

namespace sphexa
{

template<class Dataset>
void initSedovFields(Dataset& d, const std::map<std::string, double>& constants)
{
    using T = typename Dataset::RealType;

    int    ng0         = 100;
    double r           = constants.at("r1");
    double totalVolume = std::pow(2 * r, 3);
    double hInit       = std::cbrt(3.0 / (4 * M_PI) * ng0 * totalVolume / d.numParticlesGlobal) * 0.5;

    double mPart  = constants.at("mTotal") / d.numParticlesGlobal;
    double width  = constants.at("width");
    double width2 = width * width;

    double firstTimeStep = constants.at("firstTimeStep");

    d.gamma    = constants.at("gamma");
    d.muiConst = constants.at("mui");
    d.minDt    = firstTimeStep;
    d.minDt_m1 = firstTimeStep;

    std::fill(d.m.begin(), d.m.end(), mPart);
    std::fill(d.h.begin(), d.h.end(), hInit);
    std::fill(d.du_m1.begin(), d.du_m1.end(), 0.0);
    std::fill(d.mui.begin(), d.mui.end(), d.muiConst);
    std::fill(d.alpha.begin(), d.alpha.end(), d.alphamin);

    std::fill(d.vx.begin(), d.vx.end(), 0.0);
    std::fill(d.vy.begin(), d.vy.end(), 0.0);
    std::fill(d.vz.begin(), d.vz.end(), 0.0);

<<<<<<< HEAD
    // general form: d.x_m1[i] = d.vx[i] * firstTimeStep;
    std::fill(d.x_m1.begin(), d.x_m1.end(), 0.0);
    std::fill(d.y_m1.begin(), d.y_m1.end(), 0.0);
    std::fill(d.z_m1.begin(), d.z_m1.end(), 0.0);

    auto cv = sph::idealGasCv(d.muiConst);
=======
    auto cv = sph::idealGasCv(d.muiConst, d.gamma);
>>>>>>> 3e534424

    // If temperature is not allocated, we can still use this initializer for just the coordinates
    if (d.temp.empty()) { return; }

#pragma omp parallel for schedule(static)
    for (size_t i = 0; i < d.x.size(); i++)
    {
        T xi = d.x[i];
        T yi = d.y[i];
        T zi = d.z[i];
        T r2 = xi * xi + yi * yi + zi * zi;

        T ui      = constants.at("ener0") * exp(-(r2 / width2)) + constants.at("u0");
        d.temp[i] = ui / cv;
    }
}

template<class Dataset>
class SedovGrid : public ISimInitializer<Dataset>
{
    std::map<std::string, double> constants_;

public:
    SedovGrid() { constants_ = sedovConstants(); }

    cstone::Box<typename Dataset::RealType> init(int rank, int numRanks, size_t cubeSide,
                                                 Dataset& simData) const override
    {
        auto& d              = simData.hydro;
        using KeyType        = typename Dataset::KeyType;
        using T              = typename Dataset::RealType;
        d.numParticlesGlobal = cubeSide * cubeSide * cubeSide;

        auto [first, last] = partitionRange(d.numParticlesGlobal, rank, numRanks);
        d.resize(last - first);

        T              r = constants_.at("r1");
        cstone::Box<T> globalBox(-r, r, cstone::BoundaryType::periodic);
        regularGrid(r, cubeSide, first, last, d.x, d.y, d.z);
        syncCoords<KeyType>(rank, numRanks, d.numParticlesGlobal, d.x, d.y, d.z, globalBox);
        d.resize(d.x.size());
        initSedovFields(d, constants_);

        return globalBox;
    }

    const std::map<std::string, double>& constants() const override { return constants_; }
};

template<class Dataset>
class SedovGlass : public ISimInitializer<Dataset>
{
    std::string                   glassBlock;
    std::map<std::string, double> constants_;

public:
    SedovGlass(std::string initBlock)
        : glassBlock(initBlock)
    {
        constants_ = sedovConstants();
    }

    /*! @brief initialize particle data with a constant density cube
     *
     * @param[in]    rank             MPI rank ID
     * @param[in]    numRanks         number of MPI ranks
     * @param[in]    cbrtNumPart      the cubic root of the global number of particles to generate
     * @param[inout] d                particle dataset
     * @return                        the global coordinate bounding box
     */
    cstone::Box<typename Dataset::RealType> init(int rank, int numRanks, size_t cbrtNumPart,
                                                 Dataset& simData) const override
    {
        auto& d       = simData.hydro;
        using KeyType = typename Dataset::KeyType;
        using T       = typename Dataset::RealType;

        std::vector<T> xBlock, yBlock, zBlock;
        fileutils::readTemplateBlock(glassBlock, xBlock, yBlock, zBlock);
        size_t blockSize = xBlock.size();

        size_t multiplicity  = std::rint(cbrtNumPart / std::cbrt(blockSize));
        d.numParticlesGlobal = multiplicity * multiplicity * multiplicity * blockSize;

        T              r = constants_.at("r1");
        cstone::Box<T> globalBox(-r, r, cstone::BoundaryType::periodic);

        auto [keyStart, keyEnd] = partitionRange(cstone::nodeRange<KeyType>(0), rank, numRanks);
        assembleCube<T>(keyStart, keyEnd, globalBox, multiplicity, xBlock, yBlock, zBlock, d.x, d.y, d.z);

        d.resize(d.x.size());
        initSedovFields(d, constants_);

        return globalBox;
    }

    const std::map<std::string, double>& constants() const override { return constants_; }
};

} // namespace sphexa<|MERGE_RESOLUTION|>--- conflicted
+++ resolved
@@ -79,16 +79,12 @@
     std::fill(d.vy.begin(), d.vy.end(), 0.0);
     std::fill(d.vz.begin(), d.vz.end(), 0.0);
 
-<<<<<<< HEAD
     // general form: d.x_m1[i] = d.vx[i] * firstTimeStep;
     std::fill(d.x_m1.begin(), d.x_m1.end(), 0.0);
     std::fill(d.y_m1.begin(), d.y_m1.end(), 0.0);
     std::fill(d.z_m1.begin(), d.z_m1.end(), 0.0);
 
-    auto cv = sph::idealGasCv(d.muiConst);
-=======
     auto cv = sph::idealGasCv(d.muiConst, d.gamma);
->>>>>>> 3e534424
 
     // If temperature is not allocated, we can still use this initializer for just the coordinates
     if (d.temp.empty()) { return; }
