#pragma once

#include "cstone/findneighbors.hpp"

namespace sph
{

using cstone::LocalIndex;

template<class Tc, class T, class KeyType>
void findNeighborsSph(const Tc* x, const Tc* y, const Tc* z, T* h, LocalIndex firstId, LocalIndex lastId,
                      const cstone::Box<Tc>& box, const cstone::OctreeNsView<Tc, KeyType>& treeView, unsigned ng0,
                      unsigned ngmax, LocalIndex* neighbors, unsigned* nc)
{
    LocalIndex numWork = lastId - firstId;

    unsigned ngmin = ng0;

    size_t        numFails     = 0;
    constexpr int maxIteration = 10;

#pragma omp parallel for reduction(+ : numFails)
    for (LocalIndex i = 0; i < numWork; ++i)
    {
<<<<<<< HEAD
        LocalIndex id = i + firstId;

        nc[i]         = findNeighbors(id, x, y, z, h, treeView, box, ngmax, neighbors + i * ngmax);
=======
        LocalIndex id    = i + firstId;
        unsigned   ncSph = 1 + findNeighbors(id, x, y, z, h, treeView, box, ngmax, neighbors + i * ngmax);
>>>>>>> dc7abf6d

        int iteration = 0;
        while (ngmin > ncSph || (ncSph - 1) > ngmax && iteration++ < maxIteration)
        {
<<<<<<< HEAD
            if (nc[i] == 0)
                h[id] *= 1.25;
            else { h[id] = updateH(ng0, nc[i], h[id]); }
            nc[i] = findNeighbors(id, x, y, z, h, treeView, box, ngmax, neighbors + i * ngmax);
=======
            h[id] = updateH(ng0, ncSph, h[id]);
            ncSph = 1 + findNeighbors(id, x, y, z, h, treeView, box, ngmax, neighbors + i * ngmax);
>>>>>>> dc7abf6d
        }
        numFails += (iteration == maxIteration);

        nc[i] = ncSph;
    }

    if (numFails)
    {
        std::cout << "Coupled h-neighbor count updated failed to converge for " << numFails << " particles"
                  << std::endl;
    }
}

//! @brief perform neighbor search together with updating the smoothing lengths
template<class T, class Dataset>
void findNeighborsSfc(size_t startIndex, size_t endIndex, Dataset& d, const cstone::Box<T>& box)
{
    if constexpr (cstone::HaveGpu<typename Dataset::AcceleratorType>{}) { return; }

    if (d.ng0 > d.ngmax) { throw std::runtime_error("ng0 should be smaller than ngmax\n"); }

    findNeighborsSph(d.x.data(), d.y.data(), d.z.data(), d.h.data(), startIndex, endIndex, box, d.treeView.nsView(),
                     d.ng0, d.ngmax, d.neighbors.data(), d.nc.data() + startIndex);
}

} // namespace sph<|MERGE_RESOLUTION|>--- conflicted
+++ resolved
@@ -22,27 +22,14 @@
 #pragma omp parallel for reduction(+ : numFails)
     for (LocalIndex i = 0; i < numWork; ++i)
     {
-<<<<<<< HEAD
-        LocalIndex id = i + firstId;
-
-        nc[i]         = findNeighbors(id, x, y, z, h, treeView, box, ngmax, neighbors + i * ngmax);
-=======
         LocalIndex id    = i + firstId;
         unsigned   ncSph = 1 + findNeighbors(id, x, y, z, h, treeView, box, ngmax, neighbors + i * ngmax);
->>>>>>> dc7abf6d
 
         int iteration = 0;
         while (ngmin > ncSph || (ncSph - 1) > ngmax && iteration++ < maxIteration)
         {
-<<<<<<< HEAD
-            if (nc[i] == 0)
-                h[id] *= 1.25;
-            else { h[id] = updateH(ng0, nc[i], h[id]); }
-            nc[i] = findNeighbors(id, x, y, z, h, treeView, box, ngmax, neighbors + i * ngmax);
-=======
             h[id] = updateH(ng0, ncSph, h[id]);
             ncSph = 1 + findNeighbors(id, x, y, z, h, treeView, box, ngmax, neighbors + i * ngmax);
->>>>>>> dc7abf6d
         }
         numFails += (iteration == maxIteration);
 
