/*
 * MIT License
 *
 * Copyright (c) 2022 CSCS, ETH Zurich
 *               2022 University of Basel
 *
 * Permission is hereby granted, free of charge, to any person obtaining a copy
 * of this software and associated documentation files (the "Software"), to deal
 * in the Software without restriction, including without limitation the rights
 * to use, copy, modify, merge, publish, distribute, sublicense, and/or sell
 * copies of the Software, and to permit persons to whom the Software is
 * furnished to do so, subject to the following conditions:
 *
 * The above copyright notice and this permission notice shall be included in all
 * copies or substantial portions of the Software.
 *
 * THE SOFTWARE IS PROVIDED "AS IS", WITHOUT WARRANTY OF ANY KIND, EXPRESS OR
 * IMPLIED, INCLUDING BUT NOT LIMITED TO THE WARRANTIES OF MERCHANTABILITY,
 * FITNESS FOR A PARTICULAR PURPOSE AND NONINFRINGEMENT. IN NO EVENT SHALL THE
 * AUTHORS OR COPYRIGHT HOLDERS BE LIABLE FOR ANY CLAIM, DAMAGES OR OTHER
 * LIABILITY, WHETHER IN AN ACTION OF CONTRACT, TORT OR OTHERWISE, ARISING FROM,
 * OUT OF OR IN CONNECTION WITH THE SOFTWARE OR THE USE OR OTHER DEALINGS IN THE
 * SOFTWARE.
 */

/*! @file
 * @brief Contains the object holding hydrodynamical particle data on the GPU
 * @author Sebastian Keller <sebastian.f.keller@gmail.com>
 */

#pragma once

#include <cuda_runtime.h>
#include <variant>

#include "cstone/cuda/cuda_utils.cuh"
#include "cstone/cuda/device_vector.h"
#include "cstone/fields/field_states.hpp"
#include "cstone/primitives/primitives_gpu.h"
#include "cstone/tree/accel_switch.hpp"
#include "cstone/tree/definitions.h"
#include "cstone/util/reallocate.hpp"

#include "table_lookup.hpp"
#include "types.hpp"

namespace sphexa
{

class DeviceParticlesData : public cstone::FieldStates<DeviceParticlesData>
{
    template<class FType>
    using DevVector = cstone::DeviceVector<FType>;

    using KeyType   = sph::SphTypes::KeyType;
    using RealType  = sph::SphTypes::CoordinateType;
    using HydroType = sph::SphTypes::HydroType;
    using XM1Type   = sph::SphTypes::XM1Type;
    using Tmass     = sph::SphTypes::Tmass;

public:
    // number of CUDA streams to use
    static constexpr int NST = 2;

    struct neighbors_stream
    {
        cudaStream_t stream;
    };

    struct neighbors_stream d_stream[NST];

    /*! @brief Particle fields
     *
     * The length of these arrays equals the local number of particles including halos
     * if the field is active and is zero if the field is inactive.
     */
    DevVector<RealType>  x, y, z;          // Positions
    DevVector<XM1Type>   x_m1, y_m1, z_m1; // Difference to previous positions
    DevVector<HydroType> vx, vy, vz;       // Velocities
    DevVector<HydroType> rho;              // Density
    DevVector<RealType>  temp;             // Temperature
    DevVector<RealType>  u;                // Internal Energy
    DevVector<HydroType> p;                // Pressure
    DevVector<HydroType> prho;             // p / (kx * m^2 * gradh)
    DevVector<HydroType> tdpdTrho;         // temp * dp/dT * prho
    DevVector<HydroType> h;                // Smoothing Length
    DevVector<Tmass>     m;                // Mass
    DevVector<HydroType> c;                // Speed of sound
    DevVector<HydroType> cv;               // Specific heat
    DevVector<HydroType> mue, mui;         // mean molecular weight (electrons, ions)
    DevVector<HydroType> divv, curlv;      // Div(velocity), Curl(velocity)
<<<<<<< HEAD
    DevVector<HydroType> potential;        // Gravitational potential
=======
>>>>>>> 424185ec
    DevVector<HydroType> ax, ay, az;       // acceleration
    DevVector<RealType>  du;               // energy rate of change (du/dt)

    DevVector<XM1Type>   du_m1;                              // previous energy rate of change (du/dt)
    DevVector<HydroType> c11, c12, c13, c22, c23, c33;       // IAD components
    DevVector<HydroType> alpha;                              // AV coeficient
    DevVector<HydroType> xm;                                 // Volume element definition
    DevVector<HydroType> kx;                                 // Volume element normalization
    DevVector<HydroType> gradh;                              // grad(h) term
    DevVector<KeyType>   keys;                               // Particle space-filling-curve keys
    DevVector<unsigned>  nc;                                 // number of neighbors of each particle
    DevVector<HydroType> dV11, dV12, dV13, dV22, dV23, dV33; // Velocity gradient components
    DevVector<uint8_t>   rung;                               // rung per particle of previous timestep

    //! @brief SPH interpolation kernel lookup tables
    DevVector<HydroType> wh, whd;

    DevVector<cstone::LocalIndex> traversalStack;

    //! @brief non-stateful variables for statistics
    size_t stackUsedNc, stackUsedGravity;

    /*! @brief
     * Name of each field as string for use e.g in HDF5 output. Order has to correspond to what's returned by data().
     */
    inline static constexpr std::array fieldNames{
        "x",     "y",        "z",     "x_m1", "y_m1", "z_m1",      "vx",   "vy",   "vz",   "rho",  "u",     "p",
        "prho",  "tdpdTrho", "h",     "m",    "c",    "potential", "ax",   "ay",   "az",   "du",   "du_m1", "c11",
        "c12",   "c13",      "c22",   "c23",  "c33",  "mue",       "mui",  "temp", "cv",   "xm",   "kx",    "divv",
        "curlv", "alpha",    "gradh", "keys", "nc",   "dV11",      "dV12", "dV13", "dV22", "dV23", "dV33",  "rung"};

    /*! @brief return a tuple of field references
     *
     * Note: this needs to be in the same order as listed in fieldNames
     */
    auto dataTuple()
    {
        auto ret = std::tie(x, y, z, x_m1, y_m1, z_m1, vx, vy, vz, rho, u, p, prho, tdpdTrho, h, m, c, potential, ax,
                            ay, az, du, du_m1, c11, c12, c13, c22, c23, c33, mue, mui, temp, cv, xm, kx, divv, curlv,
                            alpha, gradh, keys, nc, dV11, dV12, dV13, dV22, dV23, dV33, rung);

        static_assert(std::tuple_size_v<decltype(ret)> == fieldNames.size());
        return ret;
    }

    /*! @brief return a vector of pointers to field vectors
     *
     * We implement this by returning an rvalue to prevent having to store pointers and avoid
     * non-trivial copy/move constructors.
     */
    auto data()
    {
        using FieldType = std::variant<DevVector<float>*, DevVector<double>*, DevVector<unsigned>*,
                                       DevVector<uint64_t>*, DevVector<uint8_t>*>;

        return std::apply([](auto&... fields) { return std::array<FieldType, sizeof...(fields)>{&fields...}; },
                          dataTuple());
    }

    void resize(size_t size, float growthRate)
    {
        auto data_ = data();

        auto deallocateVector = [size](auto* devVectorPtr)
        {
            using DevVector = std::decay_t<decltype(*devVectorPtr)>;
            if (devVectorPtr->capacity() < size) { *devVectorPtr = DevVector{}; }
        };

        for (size_t i = 0; i < data_.size(); ++i)
        {
            if (this->isAllocated(i) && not this->isConserved(i)) { std::visit(deallocateVector, data_[i]); }
        }

        for (size_t i = 0; i < data_.size(); ++i)
        {
            if (this->isAllocated(i))
            {
                std::visit([size, growthRate](auto* arg) { reallocate(*arg, size, growthRate); }, data_[i]);
            }
        }
    }

    size_t size()
    {
        auto data_ = data();
        for (size_t i = 0; i < data_.size(); ++i)
        {
            if (this->isAllocated(i))
            {
                return std::visit([](auto* arg) { return arg->size(); }, data_[i]);
            }
        }
        return 0;
    }

    DeviceParticlesData()
    {
        for (int i = 0; i < NST; ++i)
        {
            checkGpuErrors(cudaStreamCreate(&d_stream[i].stream));
        }
    }

    void uploadTables(const std::array<HydroType, ::sph::lt::kTableSize>& whTable,
                      const std::array<HydroType, ::sph::lt::kTableSize>& whdTable)
    {
        wh  = DevVector<HydroType>(whTable.begin(), whTable.end());
        whd = DevVector<HydroType>(whdTable.begin(), whdTable.end());
    }

    ~DeviceParticlesData()
    {
        for (int i = 0; i < NST; ++i)
        {
            checkGpuErrors(cudaStreamDestroy(d_stream[i].stream));
        }
    }
};

template<class DataType, std::enable_if_t<cstone::HaveGpu<typename DataType::AcceleratorType>{}, int> = 0>
void transferToDevice(DataType& d, size_t first, size_t last, const std::vector<std::string>& fields)
{
    auto hostData   = d.data();
    auto deviceData = d.devData.data();

    auto launchTransfer = [first, last](const auto* hostField, auto* deviceField)
    {
        using Type1 = std::decay_t<decltype(*hostField)>;
        using Type2 = std::decay_t<decltype(*deviceField)>;
        if constexpr (std::is_same_v<typename Type1::value_type, typename Type2::value_type>)
        {
            assert(hostField->size() > 0);
            assert(deviceField->size() > 0);
            size_t transferSize = (last - first) * sizeof(typename Type1::value_type);
            checkGpuErrors(cudaMemcpy(rawPtr(*deviceField) + first, hostField->data() + first, transferSize,
                                      cudaMemcpyHostToDevice));
        }
        else { throw std::runtime_error("Field type mismatch between CPU and GPU in copy to device"); }
    };

    for (const auto& field : fields)
    {
        int fieldIdx =
            std::find(DataType::fieldNames.begin(), DataType::fieldNames.end(), field) - DataType::fieldNames.begin();
        std::visit(launchTransfer, hostData[fieldIdx], deviceData[fieldIdx]);
    }
}

//! @brief transfer all specified fields allocated on both host and device to the device
template<class DataType, std::enable_if_t<cstone::HaveGpu<typename DataType::AcceleratorType>{}, int> = 0>
void transferAllocatedToDevice(DataType& d, size_t first, size_t last, const std::vector<std::string>& fields)
{
    for (const auto& field : fields)
    {
        if (d.isAllocated(field) && d.devData.isAllocated(field)) { transferToDevice(d, first, last, {field}); }
    }
}

template<class DataType, std::enable_if_t<cstone::HaveGpu<typename DataType::AcceleratorType>{}, int> = 0>
void transferToHost(DataType& d, size_t first, size_t last, const std::vector<std::string>& fields)
{
    auto hostData   = d.data();
    auto deviceData = d.devData.data();

    auto launchTransfer = [first, last](auto* hostField, const auto* deviceField)
    {
        using Type1 = std::decay_t<decltype(*hostField)>;
        using Type2 = std::decay_t<decltype(*deviceField)>;
        if constexpr (std::is_same_v<typename Type1::value_type, typename Type2::value_type>)
        {
            assert(hostField->size() > 0);
            assert(deviceField->size() > 0);
            size_t transferSize = (last - first) * sizeof(typename Type1::value_type);
            checkGpuErrors(cudaMemcpy(hostField->data() + first, rawPtr(*deviceField) + first, transferSize,
                                      cudaMemcpyDeviceToHost));
        }
        else { throw std::runtime_error("Field type mismatch between CPU and GPU in copy to device"); }
    };

    for (const auto& field : fields)
    {
        int fieldIdx =
            std::find(DataType::fieldNames.begin(), DataType::fieldNames.end(), field) - DataType::fieldNames.begin();
        std::visit(launchTransfer, hostData[fieldIdx], deviceData[fieldIdx]);
    }
}

template<class Vector, class T, std::enable_if_t<IsDeviceVector<Vector>{}, int> = 0>
void fill(Vector& v, size_t first, size_t last, T value)
{
    cstone::fillGpu(rawPtr(v) + first, rawPtr(v) + last, value);
}

} // namespace sphexa<|MERGE_RESOLUTION|>--- conflicted
+++ resolved
@@ -89,10 +89,7 @@
     DevVector<HydroType> cv;               // Specific heat
     DevVector<HydroType> mue, mui;         // mean molecular weight (electrons, ions)
     DevVector<HydroType> divv, curlv;      // Div(velocity), Curl(velocity)
-<<<<<<< HEAD
     DevVector<HydroType> potential;        // Gravitational potential
-=======
->>>>>>> 424185ec
     DevVector<HydroType> ax, ay, az;       // acceleration
     DevVector<RealType>  du;               // energy rate of change (du/dt)
 
